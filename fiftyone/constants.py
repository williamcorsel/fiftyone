"""
Package-wide constants.

| Copyright 2017-2020, Voxel51, Inc.
| `voxel51.com <https://voxel51.com/>`_
|
"""
# pragma pylint: disable=redefined-builtin
# pragma pylint: disable=unused-wildcard-import
# pragma pylint: disable=wildcard-import
from __future__ import absolute_import
from __future__ import division
from __future__ import print_function
from __future__ import unicode_literals
from builtins import *

# pragma pylint: enable=redefined-builtin
# pragma pylint: enable=unused-wildcard-import
# pragma pylint: enable=wildcard-import

import os
import sys

try:
    from importlib.metadata import metadata  # Python 3.8
except ImportError:
    from importlib_metadata import metadata  # Python < 3.8


# Directories
FIFTYONE_DIR = os.path.abspath(os.path.dirname(__file__))
FIFTYONE_ENV = os.environ["VIRTUAL_ENV"]
FIFTYONE_CONFIG_DIR = os.path.join(os.path.expanduser("~"), ".fiftyone")
FIFTYONE_CONFIG_PATH = os.path.join(FIFTYONE_CONFIG_DIR, "config.json")
BASE_DIR = os.path.dirname(FIFTYONE_DIR)
EXAMPLES_DIR = os.path.join(BASE_DIR, "examples")

# Package metadata
_META = metadata("fiftyone")
NAME = _META["name"]
VERSION = _META["version"]
DESCRIPTION = _META["summary"]
AUTHOR = _META["author"]
AUTHOR_EMAIL = _META["author-email"]
URL = _META["home-page"]
LICENSE = _META["license"]
VERSION_LONG = "%s v%s, %s" % (NAME, VERSION, AUTHOR)

# MongoDB setup
try:
    from fiftyone_db import FIFTYONE_DB_BIN_DIR
except ImportError:
    # development installation
    FIFTYONE_DB_BIN_DIR = os.path.join(FIFTYONE_CONFIG_DIR, "bin")
DB_PATH = os.path.join(FIFTYONE_CONFIG_DIR, "var/lib/mongo")
DB_BIN_PATH = os.path.join(FIFTYONE_DB_BIN_DIR, "mongod")
DB_CLIENT_BIN_PATH = os.path.join(FIFTYONE_DB_BIN_DIR, "mongo")
DB_LOG_PATH = os.path.join(FIFTYONE_CONFIG_DIR, "var/log/mongodb/mongo.log")
os.environ["PATH"] = os.pathsep.join([FIFTYONE_CONFIG_DIR, os.environ["PATH"]])
START_DB = [
    DB_BIN_PATH,
    "--dbpath",
    DB_PATH,
    "--logpath",
    DB_LOG_PATH,
    "--fork",
]
STOP_DB = " ".join(
    [
        DB_CLIENT_BIN_PATH,
        "--eval",
        '''"db.getSiblingDB('admin').shutdownServer()"''',
        ">/dev/null 2>&1",
    ]
)

<<<<<<< HEAD
if sys.platform.startswith("linux"):
    STOP_SERVICE = "fuser -k %d/tcp >/dev/null 2>&1"
=======
if sys.platform == "linux":
    _STOP_SERVICE = "fuser -k %d/tcp >/dev/null 2>&1"

    # @todo this is a hack
    _STOP_ELECTRON = (
        "ps -c | grep ' Electron$' | awk '{print $1}' | xargs -r kill"
    )
>>>>>>> 2298950a
elif sys.platform == "darwin":
    _STOP_SERVICE = (
        "lsof -i tcp:%d | grep -v PID | awk '{print $2}' | xargs kill"
    )

    # @todo this is a hack
    _STOP_ELECTRON = (
        "ps -c | grep ' Electron$' | awk '{print $1}' | xargs kill"
    )
else:
    raise OSError("Unsupported OS: %s" % sys.platform)

# Server setup
SERVER_DIR = os.path.join(FIFTYONE_DIR, "server")
SERVER_PORT = 5151
SERVER_ADDR = "http://127.0.0.1:%s" % SERVER_PORT
START_SERVER = [
    "gunicorn",
    "-w",
    "1",
    "--worker-class",
    "eventlet",
    "-b",
    "127.0.0.1:%s" % SERVER_PORT,
    "main:app",
    "--daemon",
    "--reload",
]
STOP_SERVER = _STOP_SERVICE % SERVER_PORT

# App setup
FIFTYONE_APP_DIR = os.path.join(FIFTYONE_DIR, "../electron")
START_APP = ["yarn", "background-dev"]
STOP_APP = "; ".join([_STOP_SERVICE % 1212, _STOP_ELECTRON])<|MERGE_RESOLUTION|>--- conflicted
+++ resolved
@@ -74,18 +74,13 @@
     ]
 )
 
-<<<<<<< HEAD
 if sys.platform.startswith("linux"):
-    STOP_SERVICE = "fuser -k %d/tcp >/dev/null 2>&1"
-=======
-if sys.platform == "linux":
     _STOP_SERVICE = "fuser -k %d/tcp >/dev/null 2>&1"
 
     # @todo this is a hack
     _STOP_ELECTRON = (
         "ps -c | grep ' Electron$' | awk '{print $1}' | xargs -r kill"
     )
->>>>>>> 2298950a
 elif sys.platform == "darwin":
     _STOP_SERVICE = (
         "lsof -i tcp:%d | grep -v PID | awk '{print $2}' | xargs kill"
