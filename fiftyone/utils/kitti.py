"""
Utilities for working with datasets in
`KITTI format <http://www.cvlibs.net/datasets/kitti/eval_object.php>`_.

| Copyright 2017-2021, Voxel51, Inc.
| `voxel51.com <https://voxel51.com/>`_
|
"""
import csv
import logging
import os

import eta.core.image as etai
import eta.core.utils as etau
import eta.core.web as etaw

import fiftyone.core.labels as fol
import fiftyone.core.metadata as fom
import fiftyone.utils.data as foud


logger = logging.getLogger(__name__)


<<<<<<< HEAD
=======
class KITTIDetectionSampleParser(foud.ImageDetectionSampleParser):
    """Parser for samples in
    `KITTI detection format <http://www.cvlibs.net/datasets/kitti/eval_object.php>`_.

    This implementation supports samples that are
    ``(image_or_path, anno_txt_path)`` tuples, where:

        - ``image_or_path`` is either an image that can be converted to numpy
          format via ``np.asarray()`` or the path to an image on disk

        - ``anno_txt_path`` is the path to a KITTI labels TXT file on disk. Or,
          for unlabeled images, ``anno_txt_path`` can be ``None``.

    See :class:`fiftyone.types.dataset_types.KITTIDetectionDataset` for more
    format details.
    """

    def __init__(self):
        super().__init__(
            label_field=None,
            bounding_box_field=None,
            confidence_field=None,
            attributes_field=None,
            classes=None,
            normalized=False,  # image required to convert to relative coords
        )

    def _parse_label(self, target, img=None):
        if target is None:
            return None

        frame_size = etai.to_frame_size(img=img)
        return load_kitti_detection_annotations(target, frame_size)


>>>>>>> 83d2c719
class KITTIDetectionDatasetImporter(
    foud.LabeledImageDatasetImporter, foud.ImportPathsMixin
):
    """Importer for KITTI detection datasets stored on disk.

    See :class:`fiftyone.types.dataset_types.KITTIDetectionDataset` for format
    details.

    Args:
        dataset_dir (None): the dataset directory
        data_path (None): an optional parameter that enables explicit control
            over the location of the media. Can be any of the following:

<<<<<<< HEAD
            -   a folder name like "data" or "data/" specifying a subfolder of
                ``dataset_dir`` where the media files reside
            -   an absolute directory path where the media files reside. In
                this case, the ``dataset_dir`` has no effect on the location of
                the data
            -   a filename like "data.json" specifying the filename of the JSON
                data manifest file in ``dataset_dir``
=======
            -   a folder name like ``"data"`` or ``"data/"`` specifying a
                subfolder of ``dataset_dir`` where the media files reside
            -   an absolute directory path where the media files reside. In
                this case, the ``dataset_dir`` has no effect on the location of
                the data
            -   a filename like ``"data.json"`` specifying the filename of the
                JSON data manifest file in ``dataset_dir``
>>>>>>> 83d2c719
            -   an absolute filepath specifying the location of the JSON data
                manifest. In this case, ``dataset_dir`` has no effect on the
                location of the data

            If None, this parameter will default to whichever of ``data/`` or
            ``data.json`` exists in the dataset directory
        labels_path (None): an optional parameter that enables explicit control
            over the location of the labels. Can be any of the following:

<<<<<<< HEAD
            -   a folder name like "labels" or "labels/" specifying the
=======
            -   a folder name like ``"labels"`` or ``"labels/"`` specifying the
>>>>>>> 83d2c719
                location of the labels in ``dataset_dir``
            -   an absolute folder path to the labels. In this case,
                ``dataset_dir`` has no effect on the location of the labels

            If None, the parameter will default to ``labels/``
        include_all_data (False): whether to generate samples for all images in
            the data directory (True) rather than only creating samples for
            images with label entries (False)
        shuffle (False): whether to randomly shuffle the order in which the
            samples are imported
        seed (None): a random seed to use when shuffling
        max_samples (None): a maximum number of samples to import. By default,
            all samples are imported
    """

    def __init__(
        self,
        dataset_dir=None,
        data_path=None,
        labels_path=None,
        include_all_data=False,
        shuffle=False,
        seed=None,
        max_samples=None,
    ):
        data_path = self._parse_data_path(
            dataset_dir=dataset_dir, data_path=data_path, default="data/",
        )

        labels_path = self._parse_labels_path(
            dataset_dir=dataset_dir,
            labels_path=labels_path,
            default="labels/",
        )

        super().__init__(
            dataset_dir=dataset_dir,
            shuffle=shuffle,
            seed=seed,
            max_samples=max_samples,
        )

        self.data_path = data_path
        self.labels_path = labels_path
        self.include_all_data = include_all_data

        self._image_paths_map = None
        self._labels_paths_map = None
        self._uuids = None
        self._iter_uuids = None
        self._num_samples = None

    def __iter__(self):
        self._iter_uuids = iter(self._uuids)
        return self

    def __len__(self):
        return self._num_samples

    def __next__(self):
        uuid = next(self._iter_uuids)

        try:
            image_path = self._image_paths_map[uuid]
        except KeyError:
            raise ValueError("No image found for sample '%s'" % uuid)

        image_metadata = fom.ImageMetadata.build_for(image_path)

        labels_path = self._labels_paths_map.get(uuid, None)
        if labels_path:
            # Labeled image
            frame_size = (image_metadata.width, image_metadata.height)
            detections = load_kitti_detection_annotations(
                labels_path, frame_size
            )
        else:
            # Unlabeled image
            detections = None

        return image_path, image_metadata, detections

    @property
    def has_dataset_info(self):
        return False

    @property
    def has_image_metadata(self):
        return True

    @property
    def label_cls(self):
        return fol.Detections

    def setup(self):
        self._image_paths_map = self._load_data_map(
            self.data_path, ignore_exts=True
        )

        if self.labels_path is not None and os.path.isdir(self.labels_path):
            self._labels_paths_map = {
                os.path.splitext(os.path.basename(p))[0]: p
                for p in etau.list_files(self.labels_path, abs_paths=True)
            }
        else:
            self._labels_paths_map = {}

        uuids = set(self._labels_paths_map.keys())

        if self.include_all_data:
            uuids.update(self._image_paths_map.keys())

        self._uuids = self._preprocess_list(sorted(uuids))
        self._num_samples = len(self._uuids)

    @staticmethod
    def _get_num_samples(dataset_dir):
        # Used only by dataset zoo
        return len(etau.list_files(os.path.join(dataset_dir, "data")))
<<<<<<< HEAD


=======


>>>>>>> 83d2c719
class KITTIDetectionDatasetExporter(
    foud.LabeledImageDatasetExporter, foud.ExportPathsMixin
):
    """Exporter that writes KITTI detection datasets to disk.

    See :class:`fiftyone.types.dataset_types.KITTIDetectionDataset` for format
    details.

    Args:
        export_dir (None): the directory to write the export. This has no
            effect if ``data_path`` and ``labels_path`` are absolute paths
        data_path (None): an optional parameter that enables explicit control
            over the location of the exported media. Can be any of the
            following:

<<<<<<< HEAD
            -   a folder name like "data" or "data/" specifying a subfolder of
                ``export_dir`` in which to export the media
            -   an absolute directory path in which to export the media. In
                this case, the ``export_dir`` has no effect on the location of
                the data
            -   a JSON filename like "data.json" specifying the filename of the
                manifest file in ``export_dir`` generated when ``export_media``
                is ``"manifest"``
=======
            -   a folder name like ``"data"`` or ``"data/"`` specifying a
                subfolder of ``export_dir`` in which to export the media
            -   an absolute directory path in which to export the media. In
                this case, the ``export_dir`` has no effect on the location of
                the data
            -   a JSON filename like ``"data.json"`` specifying the filename of
                the manifest file in ``export_dir`` generated when
                ``export_media`` is ``"manifest"``
>>>>>>> 83d2c719
            -   an absolute filepath specifying the location to write the JSON
                manifest file when ``export_media`` is ``"manifest"``. In this
                case, ``export_dir`` has no effect on the location of the data

            If None, the default value of this parameter will be chosen based
            on the value of the ``export_media`` parameter
        labels_path (None): an optional parameter that enables explicit control
            over the location of the exported labels. Can be any of the
            following:

<<<<<<< HEAD
            -   a folder name like "labels" or "labels/" specifying the
=======
            -   a folder name like ``"labels"`` or ``"labels/"`` specifying the
>>>>>>> 83d2c719
                location in ``export_dir`` in which to export the labels
            -   an absolute folder path to which to export the labels. In this
                case, the ``export_dir`` has no effect on the location of the
                labels

            If None, the labels will be exported into ``export_dir`` using the
            default folder name
        export_media (None): controls how to export the raw media. The
            supported values are:

            -   ``True``: copy all media files into the output directory
            -   ``False``: don't export media
            -   ``"move"``: move all media files into the output directory
            -   ``"symlink"``: create symlinks to the media files in the output
                directory
            -   ``"manifest"``: create a ``data.json`` in the output directory
                that maps UUIDs used in the labels files to the filepaths of
                the source media, rather than exporting the actual media

            If None, the default value of this parameter will be chosen based
            on the value of the ``data_path`` parameter
        image_format (None): the image format to use when writing in-memory
            images to disk. By default, ``fiftyone.config.default_image_ext``
            is used
    """

    def __init__(
        self,
        export_dir=None,
        data_path=None,
        labels_path=None,
        export_media=None,
        image_format=None,
    ):
        data_path, export_media = self._parse_data_path(
            export_dir=export_dir,
            data_path=data_path,
            export_media=export_media,
            default="data/",
        )

        labels_path = self._parse_labels_path(
            export_dir=export_dir, labels_path=labels_path, default="labels/",
        )

        super().__init__(export_dir=export_dir)

        self.data_path = data_path
        self.labels_path = labels_path
        self.export_media = export_media
        self.image_format = image_format

        self._writer = None
        self._media_exporter = None

    @property
    def requires_image_metadata(self):
        return True

    @property
    def label_cls(self):
        return fol.Detections

    def setup(self):
        self._writer = KITTIAnnotationWriter()
        self._media_exporter = foud.ImageExporter(
            self.export_media,
            export_path=self.data_path,
            default_ext=self.image_format,
            ignore_exts=True,
        )
        self._media_exporter.setup()

        etau.ensure_dir(self.labels_path)

    def export_sample(self, image_or_path, detections, metadata=None):
        out_image_path, uuid = self._media_exporter.export(image_or_path)

        if detections is None:
            return

        out_anno_path = os.path.join(self.labels_path, uuid + ".txt")

        if metadata is None:
            metadata = fom.ImageMetadata.build_for(out_image_path)

        self._writer.write(detections, metadata, out_anno_path)

    def close(self):
        self._media_exporter.close()


class KITTIAnnotationWriter(object):
    """Class for writing annotations in KITTI detection format.

    See :class:`fiftyone.types.dataset_types.KITTIDetectionDataset` for more
    format details.
    """

    def write(self, detections, metadata, txt_path):
        """Writes the detections to disk.

        Args:
            detections: a :class:`fiftyone.core.labels.Detections` instance
            metadata: a :class:`fiftyone.core.metadata.ImageMetadata` instance
            txt_path: the path to write the annotation TXT file
        """
        frame_size = (metadata.width, metadata.height)

        rows = []
        for detection in detections.detections:
            row = _make_kitti_detection_row(detection, frame_size)
            rows.append(row)

        etau.write_file("\n".join(rows), txt_path)


def load_kitti_detection_annotations(txt_path, frame_size):
    """Loads the KITTI detection annotations from the given TXT file.

    See :class:`fiftyone.types.dataset_types.KITTIDetectionDataset` for format
    details.

    Args:
        txt_path: the path to the annotations TXT file
        frame_size: the ``(width, height)`` of the image

    Returns:
        a :class:`fiftyone.core.detections.Detections` instance
    """
    detections = []
    with open(txt_path) as f:
        reader = csv.reader(f, delimiter=" ")
        for row in reader:
            detection = _parse_kitti_detection_row(row, frame_size)
            detections.append(detection)

    return fol.Detections(detections=detections)


_LABELS_ZIP_URL = (
    "https://s3.eu-central-1.amazonaws.com/avg-kitti/data_object_label_2.zip"
)
_IMAGES_ZIP_URL = (
    "https://s3.eu-central-1.amazonaws.com/avg-kitti/data_object_image_2.zip"
)

# unused
_DEVKIT_ZIP_URL = (
    "https://s3.eu-central-1.amazonaws.com/avg-kitti/devkit_object.zip"
)
_CALIB_ZIP_URL = (
    "https://s3.eu-central-1.amazonaws.com/avg-kitti/data_object_calib.zip"
)


def download_kitti_detection_dataset(
    dataset_dir, overwrite=True, cleanup=True
):
    """Downloads the KITTI object detection dataset from the web.

    The dataset will be organized on disk in
    :class:`fiftyone.types.dataset_types.KITTIDetectionDataset` format as
    follows::

        dataset_dir/
            train/
                data/
                    000000.png
                    000001.png
                    ...
                labels/
                    000000.txt
                    000001.txt
                    ...
            test/
                data/
                    000000.png
                    000001.png
                    ...

    Args:
        dataset_dir: the directory in which to construct the dataset
        overwrite (True): whether to redownload the zips if they already exist
        cleanup (True): whether to delete the downloaded zips
    """
    labels_zip_path = os.path.join(dataset_dir, "data_object_label_2.zip")
    if overwrite or not os.path.exists(labels_zip_path):
        logger.info("Downloading labels to '%s'...", labels_zip_path)
        etaw.download_file(_LABELS_ZIP_URL, path=labels_zip_path)
    else:
        logger.info("Using existing labels '%s'", labels_zip_path)

    images_zip_path = os.path.join(dataset_dir, "data_object_image_2.zip")
    if overwrite or not os.path.exists(images_zip_path):
        logger.info("Downloading images to '%s'...", images_zip_path)
        etaw.download_file(_IMAGES_ZIP_URL, path=images_zip_path)
    else:
        logger.info("Using existing images '%s'", images_zip_path)

    logger.info("Extracting data")
    scratch_dir = os.path.join(dataset_dir, "tmp-download")
    etau.extract_zip(labels_zip_path, outdir=scratch_dir, delete_zip=cleanup)
    etau.extract_zip(images_zip_path, outdir=scratch_dir, delete_zip=cleanup)
    etau.move_dir(
        os.path.join(scratch_dir, "training", "label_2"),
        os.path.join(dataset_dir, "train", "labels"),
    )
    etau.move_dir(
        os.path.join(scratch_dir, "training", "image_2"),
        os.path.join(dataset_dir, "train", "data"),
    )
    etau.move_dir(
        os.path.join(scratch_dir, "testing", "image_2"),
        os.path.join(dataset_dir, "test", "data"),
    )
    etau.delete_dir(scratch_dir)


def _parse_kitti_detection_row(row, frame_size):
    attributes = {}

    label = row[0]

    attributes["truncated"] = fol.NumericAttribute(value=float(row[1]))
    attributes["occluded"] = fol.NumericAttribute(value=int(row[2]))
    attributes["alpha"] = fol.NumericAttribute(value=float(row[3]))

    width, height = frame_size
    xtl, ytl, xbr, ybr = tuple(map(float, row[4:8]))
    bounding_box = [
        xtl / width,
        ytl / height,
        (xbr - xtl) / width,
        (ybr - ytl) / height,
    ]

    try:
        attributes["dimensions"] = fol.ListAttribute(
            value=list(map(float, row[8:11]))
        )
    except IndexError:
        pass

    try:
        attributes["location"] = fol.ListAttribute(
            value=list(map(float, row[11:14]))
        )
    except IndexError:
        pass

    try:
        attributes["rotation_y"] = fol.NumericAttribute(value=float(row[14]))
    except IndexError:
        pass

    try:
        confidence = float(row[15])
    except IndexError:
        confidence = None

    return fol.Detection(
        label=label,
        bounding_box=bounding_box,
        confidence=confidence,
        attributes=attributes,
    )


def _make_kitti_detection_row(detection, frame_size):
    cols = [
        detection.label.replace(" ", "_"),
        detection.get_attribute_value("truncated", 0),
        detection.get_attribute_value("occluded", 0),
        detection.get_attribute_value("alpha", 0),
    ]

    width, height = frame_size
    x, y, w, h = detection.bounding_box
    cols.extend(
        [
            int(round(x * width)),
            int(round(y * height)),
            int(round((x + w) * width)),
            int(round((y + h) * height)),
        ]
    )

    dimensions = detection.get_attribute_value("dimensions", None)
    if dimensions is not None:
        dimensions = dimensions.tolist()
    else:
        dimensions = [0, 0, 0]

    cols.extend(dimensions)

    location = detection.get_attribute_value("location", None)
    if location is not None:
        location = location.tolist()
    else:
        location = [0, 0, 0]

    cols.extend(location)

    rotation_y = detection.get_attribute_value("rotation_y", 0)
    cols.append(rotation_y)

    if detection.confidence is not None:
        cols.append(detection.confidence)

    return " ".join(map(str, cols))<|MERGE_RESOLUTION|>--- conflicted
+++ resolved
@@ -22,44 +22,6 @@
 logger = logging.getLogger(__name__)
 
 
-<<<<<<< HEAD
-=======
-class KITTIDetectionSampleParser(foud.ImageDetectionSampleParser):
-    """Parser for samples in
-    `KITTI detection format <http://www.cvlibs.net/datasets/kitti/eval_object.php>`_.
-
-    This implementation supports samples that are
-    ``(image_or_path, anno_txt_path)`` tuples, where:
-
-        - ``image_or_path`` is either an image that can be converted to numpy
-          format via ``np.asarray()`` or the path to an image on disk
-
-        - ``anno_txt_path`` is the path to a KITTI labels TXT file on disk. Or,
-          for unlabeled images, ``anno_txt_path`` can be ``None``.
-
-    See :class:`fiftyone.types.dataset_types.KITTIDetectionDataset` for more
-    format details.
-    """
-
-    def __init__(self):
-        super().__init__(
-            label_field=None,
-            bounding_box_field=None,
-            confidence_field=None,
-            attributes_field=None,
-            classes=None,
-            normalized=False,  # image required to convert to relative coords
-        )
-
-    def _parse_label(self, target, img=None):
-        if target is None:
-            return None
-
-        frame_size = etai.to_frame_size(img=img)
-        return load_kitti_detection_annotations(target, frame_size)
-
-
->>>>>>> 83d2c719
 class KITTIDetectionDatasetImporter(
     foud.LabeledImageDatasetImporter, foud.ImportPathsMixin
 ):
@@ -73,15 +35,6 @@
         data_path (None): an optional parameter that enables explicit control
             over the location of the media. Can be any of the following:
 
-<<<<<<< HEAD
-            -   a folder name like "data" or "data/" specifying a subfolder of
-                ``dataset_dir`` where the media files reside
-            -   an absolute directory path where the media files reside. In
-                this case, the ``dataset_dir`` has no effect on the location of
-                the data
-            -   a filename like "data.json" specifying the filename of the JSON
-                data manifest file in ``dataset_dir``
-=======
             -   a folder name like ``"data"`` or ``"data/"`` specifying a
                 subfolder of ``dataset_dir`` where the media files reside
             -   an absolute directory path where the media files reside. In
@@ -89,7 +42,6 @@
                 the data
             -   a filename like ``"data.json"`` specifying the filename of the
                 JSON data manifest file in ``dataset_dir``
->>>>>>> 83d2c719
             -   an absolute filepath specifying the location of the JSON data
                 manifest. In this case, ``dataset_dir`` has no effect on the
                 location of the data
@@ -99,11 +51,7 @@
         labels_path (None): an optional parameter that enables explicit control
             over the location of the labels. Can be any of the following:
 
-<<<<<<< HEAD
-            -   a folder name like "labels" or "labels/" specifying the
-=======
             -   a folder name like ``"labels"`` or ``"labels/"`` specifying the
->>>>>>> 83d2c719
                 location of the labels in ``dataset_dir``
             -   an absolute folder path to the labels. In this case,
                 ``dataset_dir`` has no effect on the location of the labels
@@ -223,13 +171,8 @@
     def _get_num_samples(dataset_dir):
         # Used only by dataset zoo
         return len(etau.list_files(os.path.join(dataset_dir, "data")))
-<<<<<<< HEAD
-
-
-=======
-
-
->>>>>>> 83d2c719
+
+
 class KITTIDetectionDatasetExporter(
     foud.LabeledImageDatasetExporter, foud.ExportPathsMixin
 ):
@@ -245,16 +188,6 @@
             over the location of the exported media. Can be any of the
             following:
 
-<<<<<<< HEAD
-            -   a folder name like "data" or "data/" specifying a subfolder of
-                ``export_dir`` in which to export the media
-            -   an absolute directory path in which to export the media. In
-                this case, the ``export_dir`` has no effect on the location of
-                the data
-            -   a JSON filename like "data.json" specifying the filename of the
-                manifest file in ``export_dir`` generated when ``export_media``
-                is ``"manifest"``
-=======
             -   a folder name like ``"data"`` or ``"data/"`` specifying a
                 subfolder of ``export_dir`` in which to export the media
             -   an absolute directory path in which to export the media. In
@@ -263,7 +196,6 @@
             -   a JSON filename like ``"data.json"`` specifying the filename of
                 the manifest file in ``export_dir`` generated when
                 ``export_media`` is ``"manifest"``
->>>>>>> 83d2c719
             -   an absolute filepath specifying the location to write the JSON
                 manifest file when ``export_media`` is ``"manifest"``. In this
                 case, ``export_dir`` has no effect on the location of the data
@@ -274,11 +206,7 @@
             over the location of the exported labels. Can be any of the
             following:
 
-<<<<<<< HEAD
-            -   a folder name like "labels" or "labels/" specifying the
-=======
             -   a folder name like ``"labels"`` or ``"labels/"`` specifying the
->>>>>>> 83d2c719
                 location in ``export_dir`` in which to export the labels
             -   an absolute folder path to which to export the labels. In this
                 case, the ``export_dir`` has no effect on the location of the
