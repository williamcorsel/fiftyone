--- conflicted
+++ resolved
@@ -1223,14 +1223,9 @@
         num_workers=None,
         skip_failures=True,
     ):
-<<<<<<< HEAD
-        """Applies the :class:`fiftyone.core.models.Model` or Lightning Flash
-        model to the samples in the collection.
-=======
         """Applies the :class:`FiftyOne model <fiftyone.core.models.Model>` or
         :class:`Lightning Flash model <flash:flash.core.model.Task>` to the
         samples in the collection.
->>>>>>> 74b8ba29
 
         This method supports all of the following cases:
 
@@ -1240,20 +1235,12 @@
             of a video collection
         -   Applying a video :class:`fiftyone.core.models.Model` to a video
             collection
-<<<<<<< HEAD
-        -   Applying a Lightning Flash model to an image or video collection
-
-        Args:
-            model: a :class:`fiftyone.core.models.Model` or
-                ``flash.core.model.Task``
-=======
         -   Applying a :class:`flash:flash.core.model.Task` to an image or
             video collection
 
         Args:
             model: a :class:`fiftyone.core.models.Model` or
                 :class:`flash:flash.core.model.Task`
->>>>>>> 74b8ba29
             label_field ("predictions"): the name of the field in which to
                 store the model predictions. When performing inference on video
                 frames, the "frames." prefix is optional
@@ -1262,16 +1249,6 @@
             store_logits (False): whether to store logits for the model
                 predictions. This is only supported when the provided ``model``
                 has logits, ``model.has_logits == True``
-<<<<<<< HEAD
-            batch_size (None): an optional batch size to use. Only applicable
-                when applying a :class:`fiftyone.core.models.Model` that
-                supports batching to images or video frames
-            num_workers (None): the number of workers to use when loading
-                images. Only applicable for Torch models
-            skip_failures (True): whether to gracefully continue without
-                raising an error if predictions cannot be generated for a
-                sample. Not applicable to Lightning Flash models
-=======
             batch_size (None): an optional batch size to use, if the model
                 supports batching
             num_workers (None): the number of workers for the
@@ -1281,7 +1258,6 @@
                 raising an error if predictions cannot be generated for a
                 sample. Only applicable to :class:`fiftyone.core.models.Model`
                 instances
->>>>>>> 74b8ba29
         """
         fomo.apply_model(
             self,
