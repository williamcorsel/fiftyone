"""
Core definitions of FiftyOne dataset samples.

| Copyright 2017-2020, Voxel51, Inc.
| `voxel51.com <https://voxel51.com/>`_
|
"""
# pragma pylint: disable=redefined-builtin
# pragma pylint: disable=unused-wildcard-import
# pragma pylint: disable=wildcard-import
from __future__ import absolute_import
from __future__ import division
from __future__ import print_function
from __future__ import unicode_literals
from builtins import *
from future.utils import iteritems

# pragma pylint: enable=redefined-builtin
# pragma pylint: enable=unused-wildcard-import
# pragma pylint: enable=wildcard-import

import os

import eta.core.image as etai
import eta.core.utils as etau

import fiftyone.core.document as fod
import fiftyone.core.labels as fol


class Sample(fod.Document):
<<<<<<< HEAD
    """A sample in a :class:`fiftyone.core.dataset.Dataset`.

    Samples store all information associated with a particular piece of data in
    a dataset, including basic metadata about the data, one or more sets of
    labels (ground truth, user-provided, or FiftyOne-generated), and additional
    features associated with subsets of the data and/or label sets.

    Args:
        filepath: the path to the data on disk
        tags (None): a set of tags associated with the sample
        labels (None): a dict of :class:`fiftyone.core.labels.Label` instances
            associated with the sample
    """

    def __init__(self, filepath, tags=None, labels=None):
        self.filepath = os.path.abspath(filepath)
        self.filename = os.path.basename(filepath)
        self.tags = tags or set()
        self.labels = labels or {}
        self._dataset = None  # @ todo pass this reference

    @property
    def type(self):
        """The fully-qualified class name of the sample."""
        return etau.get_class_name(self)

    def add_label(self, group, label):
        """Adds the given label to the sample.

        Args:
            label: a :class:`fiftyone.core.label.Label` instance
        """
        self._dataset._validate_label(group, label)
        self.labels[group] = label

    def attributes(self):
        """Returns the list of class attributes to be serialized.

        Returns:
            a list of class attributes
        """
        return ["type", "filepath", "tags", "labels"]

    @staticmethod
    def get_kwargs(d):
        """Extracts the subclass-specific keyword arguments from the given
        JSON dictionary for constructing an instance of the :class:`Sample`.

        Args:
            d: a JSON dictionary

        Returns:
            a dictionary of parsed keyword arguments
        """
        raise NotImplementedError("Subclass must implement get_kwargs()")

    @classmethod
    def _from_dict(cls, d, **kwargs):
        sample_cls = etau.get_class(d["type"])

        labels = d.get("labels", None)
        if labels is not None:
            labels = {k: fol.Label.from_dict(v) for k, v in iteritems(labels)}

        return sample_cls(
            filepath=d["filepath"],
            tags=d.get("tags", None),
            labels=labels,
            **sample_cls.get_kwargs(d),
            **kwargs,
=======
    def __init__(self, filepath, tags=None, insights=None, labels=None):
        super(Sample, self).__init__()
        self._filepath = os.path.abspath(os.path.expanduser(filepath))
        self._tags = set(tags) if tags else set()
        self._insights = list(insights) if insights else []
        self._labels = list(labels) if labels else []

    @property
    def filepath(self):
        return self._filepath

    @property
    def filename(self):
        return os.path.basename(self.filepath)

    @property
    def tags(self):
        # returns a copy such that the original cannot be modified
        return list(self._tags)

    @property
    def insights(self):
        # returns a copy such that the original cannot be modified
        return list(self._insights)

    @property
    def labels(self):
        # returns a copy such that the original cannot be modified
        return list(self._labels)

    def attributes(self):
        """Returns a list of class attributes to be serialized.

        Returns:
            a list of attributes
        """
        return ["filepath", "tags", "insights", "labels"]

    def add_tag(self, tag):
        # @todo(Tyler) this first check assumes that the Sample is in sync with
        # the DB
        if tag in self._tags:
            return False

        self._tags.add(tag)

        if self._collection is None:
            return True

        return fod.update_one(
            collection=self._collection,
            document=self,
            update={"$push": {"tags": tag}},
        )

    def remove_tag(self, tag):
        # @todo(Tyler) this first check assumes that the Sample is in sync with
        # the DB
        if tag not in self.tags:
            return False

        self._tags.remove(tag)

        if self._collection is None:
            return True

        return fod.update_one(
            collection=self._collection,
            document=self,
            update={"$pull": {"tags": tag}},
        )

    @property
    def dataset_name(self):
        """Backref to the dataset to which this sample belongs. Returns None
        if the sample has not been inserted in a dataset.
        """
        return self.collection_name

    # def add_insight(self, insight_group, insight):
    #     # @todo(Tyler) this does not write to the database
    #     self.insights[insight_group] = insight

    # def add_label(self, label_group, label):
    #     # @todo(Tyler) this does not write to the database
    #     self.labels[label_group] = label

    @classmethod
    def from_dict(cls, d, **kwargs):
        """Constructs a Sample from a JSON dictionary.

        Args:
            d: a JSON dictionary

        Returns:
            a Sample
        """
        filepath = d.pop("filepath")
        tags = d.pop("tags", None)

        insights = d.pop("insights", None)
        if insights:
            insights = [
                etas.Serializable.from_dict(insight_dict)
                for insight_dict in insights
            ]

        labels = d.pop("labels", None)
        if labels:
            labels = [
                etas.Serializable.from_dict(label_dict)
                for label_dict in labels
            ]

        return cls(
            filepath=filepath,
            tags=tags,
            insights=insights,
            labels=labels,
            **kwargs
>>>>>>> 8d53534f
        )


class ImageSample(Sample):
    """An image sample in a :class:`fiftyone.core.dataset.Dataset`.

    The data associated with ``ImageSample`` instances are images.

    Args:
        metadata (None): an ``eta.core.image.ImageMetadata`` instance for the
            image
        **kwargs: keyword arguments for :func:`Sample.__init__`
    """

    def __init__(self, metadata=None, **kwargs):
        super(ImageSample, self).__init__(**kwargs)

        # WARNING: this reads the image from disk, so will be slow...
        self.metadata = metadata or etai.ImageMetadata.build_for(self.filepath)

    def load_image(self):
        """Loads the image for the sample.

        Returns:
            a numpy image
        """
        return etai.read(self.filepath)

    def attributes(self):
<<<<<<< HEAD
        _attrs = super(ImageSample, self).attributes()
        if self.metadata is not None:
            _attrs.append("metadata")

        return _attrs

    @staticmethod
    def get_kwargs(d):
        metadata = d.get("metadata", None)
        if metadata is not None:
            metadata = etai.ImageMetadata.from_dict(d["metadata"])

        return {"metadata": metadata}
=======
        """Returns a list of class attributes to be serialized.

        Returns:
            a list of attributes
        """
        _attrs = super(ImageSample, self).attributes()
        _attrs.append("metadata")
        return _attrs

    @classmethod
    def from_dict(cls, d, **kwargs):
        """Constructs an ImageSample from a JSON dictionary.

        Args:
            d: a JSON dictionary

        Returns:
            an ImageSample
        """
        metadata = d.pop("metadata", None)
        if metadata:
            metadata = etai.ImageMetadata.from_dict(metadata)

        return super(ImageSample, cls).from_dict(
            d, metadata=metadata, **kwargs
        )
>>>>>>> 8d53534f
<|MERGE_RESOLUTION|>--- conflicted
+++ resolved
@@ -26,10 +26,10 @@
 
 import fiftyone.core.document as fod
 import fiftyone.core.labels as fol
+import fiftyone.core.insights as foi
 
 
 class Sample(fod.Document):
-<<<<<<< HEAD
     """A sample in a :class:`fiftyone.core.dataset.Dataset`.
 
     Samples store all information associated with a particular piece of data in
@@ -39,74 +39,25 @@
 
     Args:
         filepath: the path to the data on disk
-        tags (None): a set of tags associated with the sample
-        labels (None): a dict of :class:`fiftyone.core.labels.Label` instances
+        tags (None): the set of tags associated with the sample
+        insights (None): a list of :class:`fiftyone.core.insights.Insight`
+            instances associated with the sample
+        labels (None): a list of :class:`fiftyone.core.labels.Label` instances
             associated with the sample
     """
 
-    def __init__(self, filepath, tags=None, labels=None):
-        self.filepath = os.path.abspath(filepath)
-        self.filename = os.path.basename(filepath)
-        self.tags = tags or set()
-        self.labels = labels or {}
-        self._dataset = None  # @ todo pass this reference
-
-    @property
-    def type(self):
-        """The fully-qualified class name of the sample."""
-        return etau.get_class_name(self)
-
-    def add_label(self, group, label):
-        """Adds the given label to the sample.
-
-        Args:
-            label: a :class:`fiftyone.core.label.Label` instance
-        """
-        self._dataset._validate_label(group, label)
-        self.labels[group] = label
-
-    def attributes(self):
-        """Returns the list of class attributes to be serialized.
-
-        Returns:
-            a list of class attributes
-        """
-        return ["type", "filepath", "tags", "labels"]
-
-    @staticmethod
-    def get_kwargs(d):
-        """Extracts the subclass-specific keyword arguments from the given
-        JSON dictionary for constructing an instance of the :class:`Sample`.
-
-        Args:
-            d: a JSON dictionary
-
-        Returns:
-            a dictionary of parsed keyword arguments
-        """
-        raise NotImplementedError("Subclass must implement get_kwargs()")
-
-    @classmethod
-    def _from_dict(cls, d, **kwargs):
-        sample_cls = etau.get_class(d["type"])
-
-        labels = d.get("labels", None)
-        if labels is not None:
-            labels = {k: fol.Label.from_dict(v) for k, v in iteritems(labels)}
-
-        return sample_cls(
-            filepath=d["filepath"],
-            tags=d.get("tags", None),
-            labels=labels,
-            **sample_cls.get_kwargs(d),
-            **kwargs,
-=======
     def __init__(self, filepath, tags=None, insights=None, labels=None):
         super(Sample, self).__init__()
         self._filepath = os.path.abspath(os.path.expanduser(filepath))
         self._tags = set(tags) if tags else set()
         self._insights = list(insights) if insights else []
         self._labels = list(labels) if labels else []
+        self._dataset = None  # @ todo pass this reference
+
+    @property
+    def type(self):
+        """The fully-qualified class name of the sample."""
+        return etau.get_class_name(self)
 
     @property
     def filepath(self):
@@ -130,14 +81,6 @@
     def labels(self):
         # returns a copy such that the original cannot be modified
         return list(self._labels)
-
-    def attributes(self):
-        """Returns a list of class attributes to be serialized.
-
-        Returns:
-            a list of attributes
-        """
-        return ["filepath", "tags", "insights", "labels"]
 
     def add_tag(self, tag):
         # @todo(Tyler) this first check assumes that the Sample is in sync with
@@ -175,53 +118,76 @@
 
     @property
     def dataset_name(self):
-        """Backref to the dataset to which this sample belongs. Returns None
-        if the sample has not been inserted in a dataset.
-        """
-        return self.collection_name
-
-    # def add_insight(self, insight_group, insight):
-    #     # @todo(Tyler) this does not write to the database
-    #     self.insights[insight_group] = insight
-
-    # def add_label(self, label_group, label):
-    #     # @todo(Tyler) this does not write to the database
-    #     self.labels[label_group] = label
-
-    @classmethod
-    def from_dict(cls, d, **kwargs):
-        """Constructs a Sample from a JSON dictionary.
+        """The name of the dataset to which this sample belongs.
+
+        Returns ``None`` is the sample has not been inserted into a dataset.
+        """
+        if self._dataset is None:
+            return None
+
+        return self._dataset.name
+
+    def add_insight(self, group, insight):
+        """Adds the given insight to the sample.
+
+        Args:
+            insight: a :class:`fiftyone.core.insights.Insight` instance
+        """
+        # @todo(Tyler) this needs to write to the DB
+        self._insights[group] = insight
+
+    def add_label(self, group, label):
+        """Adds the given label to the sample.
+
+        Args:
+            label: a :class:`fiftyone.core.label.Label` instance
+        """
+        # @todo(Tyler) this needs to write to the DB
+        self._dataset._validate_label(group, label)
+        self._labels[group] = label
+
+    def attributes(self):
+        """Returns the list of class attributes to be serialized.
+
+        Returns:
+            a list of class attributes
+        """
+        return ["type", "filepath", "tags", "insights", "labels"]
+
+    @staticmethod
+    def get_kwargs(d):
+        """Extracts the subclass-specific keyword arguments from the given
+        JSON dictionary for constructing an instance of the :class:`Sample`.
 
         Args:
             d: a JSON dictionary
 
         Returns:
-            a Sample
-        """
-        filepath = d.pop("filepath")
-        tags = d.pop("tags", None)
-
-        insights = d.pop("insights", None)
-        if insights:
-            insights = [
-                etas.Serializable.from_dict(insight_dict)
-                for insight_dict in insights
-            ]
-
-        labels = d.pop("labels", None)
-        if labels:
-            labels = [
-                etas.Serializable.from_dict(label_dict)
-                for label_dict in labels
-            ]
-
-        return cls(
-            filepath=filepath,
-            tags=tags,
+            a dictionary of parsed keyword arguments
+        """
+        raise NotImplementedError("Subclass must implement get_kwargs()")
+
+    @classmethod
+    def _from_dict(cls, d, **kwargs):
+        sample_cls = etau.get_class(d["type"])
+
+        insights = d.get("insights", None)
+        if insights is not None:
+            insights = {
+                k: foi.Insight.from_dict(v) for k, v in iteritems(insights)
+            }
+
+        labels = d.get("labels", None)
+        if labels is not None:
+            labels = {k: fol.Label.from_dict(v) for k, v in iteritems(labels)}
+
+        return sample_cls(
+            filepath=d["filepath"],
+            tags=d.get("tags", None),
             insights=insights,
             labels=labels,
-            **kwargs
->>>>>>> 8d53534f
+            **sample_cls.get_kwargs(d),
+            **kwargs,
         )
 
 
@@ -251,7 +217,6 @@
         return etai.read(self.filepath)
 
     def attributes(self):
-<<<<<<< HEAD
         _attrs = super(ImageSample, self).attributes()
         if self.metadata is not None:
             _attrs.append("metadata")
@@ -264,32 +229,4 @@
         if metadata is not None:
             metadata = etai.ImageMetadata.from_dict(d["metadata"])
 
-        return {"metadata": metadata}
-=======
-        """Returns a list of class attributes to be serialized.
-
-        Returns:
-            a list of attributes
-        """
-        _attrs = super(ImageSample, self).attributes()
-        _attrs.append("metadata")
-        return _attrs
-
-    @classmethod
-    def from_dict(cls, d, **kwargs):
-        """Constructs an ImageSample from a JSON dictionary.
-
-        Args:
-            d: a JSON dictionary
-
-        Returns:
-            an ImageSample
-        """
-        metadata = d.pop("metadata", None)
-        if metadata:
-            metadata = etai.ImageMetadata.from_dict(metadata)
-
-        return super(ImageSample, cls).from_dict(
-            d, metadata=metadata, **kwargs
-        )
->>>>>>> 8d53534f
+        return {"metadata": metadata}