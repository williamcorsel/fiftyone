--- conflicted
+++ resolved
@@ -237,15 +237,9 @@
         return cls._create_new(
             filepath=os.path.abspath(os.path.expanduser(filepath)),
             tags=tags,
-<<<<<<< HEAD
             labels=_labels,
             insights=_insights,
             metadata=_metadata,
-=======
-            insights=insights,
-            labels=labels,
-            metadata=odm_metadata,
->>>>>>> 782409d1
         )
 
     @property
