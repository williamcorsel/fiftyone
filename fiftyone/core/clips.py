--- conflicted
+++ resolved
@@ -431,14 +431,11 @@
     else:
         clips_type = "manual"
 
-<<<<<<< HEAD
-    dataset = fod.Dataset(_clips=True, _src_collection=sample_collection)
+    dataset = fod.Dataset(
+        name=name, _clips=True, _src_collection=sample_collection
+    )
     dataset._doc.app_sidebar_groups = (
         sample_collection._dataset._doc.app_sidebar_groups
-=======
-    dataset = fod.Dataset(
-        name=name, _clips=True, _src_collection=sample_collection
->>>>>>> a71fa76b
     )
     dataset.media_type = fom.VIDEO
     dataset.add_sample_field(
