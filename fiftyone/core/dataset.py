--- conflicted
+++ resolved
@@ -26,11 +26,6 @@
 import eta.core.utils as etau
 
 import fiftyone as fo
-<<<<<<< HEAD
-=======
-import fiftyone.core.annotation as foan
-import fiftyone.core.brain as fob
->>>>>>> c46231c7
 import fiftyone.constants as focn
 import fiftyone.core.collections as foc
 import fiftyone.core.expressions as foe
