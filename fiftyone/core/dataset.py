--- conflicted
+++ resolved
@@ -1450,17 +1450,12 @@
         dataset_doc.sample_collection_name
     )
 
-<<<<<<< HEAD
     # Populate sample field schema
-    num_default_fields = len(foos.default_sample_fields(include_private=True))
-    for sample_field in dataset_doc.sample_fields[num_default_fields:]:
-=======
     default_fields = Dataset.get_default_sample_fields(include_private=True)
-
-    for sample_field in _meta.sample_fields:
+    for sample_field in dataset_doc.sample_fields:
         if sample_field.name in default_fields:
             continue
->>>>>>> 96825009
+
         subfield = (
             etau.get_class(sample_field.subfield)
             if sample_field.subfield
