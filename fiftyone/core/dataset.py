"""
FiftyOne datasets.

| Copyright 2017-2021, Voxel51, Inc.
| `voxel51.com <https://voxel51.com/>`_
|
"""
from collections import defaultdict
from copy import deepcopy
import datetime
import fnmatch
import inspect
import logging
import numbers
import os
import random
import string

from bson import ObjectId
from deprecated import deprecated
import mongoengine.errors as moe
import numpy as np
from pymongo import UpdateMany, UpdateOne
from pymongo.errors import CursorNotFound, BulkWriteError

import eta.core.serial as etas
import eta.core.utils as etau

import fiftyone as fo
import fiftyone.core.aggregations as foa
import fiftyone.core.brain as fob
import fiftyone.constants as focn
import fiftyone.core.collections as foc
import fiftyone.core.evaluation as foe
import fiftyone.core.fields as fof
import fiftyone.core.frame as fofr
import fiftyone.core.labels as fol
import fiftyone.core.media as fom
import fiftyone.migrations as fomi
import fiftyone.core.odm as foo
import fiftyone.core.sample as fos
import fiftyone.core.stages as fost
from fiftyone.core.singletons import DatasetSingleton
import fiftyone.core.view as fov
import fiftyone.core.utils as fou
import fiftyone.types as fot

foud = fou.lazy_import("fiftyone.utils.data")


logger = logging.getLogger(__name__)


def list_datasets():
    """Returns the list of available FiftyOne datasets.

    Returns:
        a list of :class:`Dataset` names
    """
    return _list_datasets()


def dataset_exists(name):
    """Checks if the dataset exists.

    Args:
        name: the name of the dataset

    Returns:
        True/False
    """
    try:
        # pylint: disable=no-member
        foo.DatasetDocument.objects.get(name=name)
        return True
    except moe.DoesNotExist:
        return False


def load_dataset(name):
    """Loads the FiftyOne dataset with the given name.

    To create a new dataset, use the :class:`Dataset` constructor.

    .. note::

        :class:`Dataset` instances are singletons keyed by their name, so all
        calls to this method with a given dataset ``name`` in a program will
        return the same object.

    Args:
        name: the name of the dataset

    Returns:
        a :class:`Dataset`

    Raises:
        ValueError: if no dataset exists with the given name
    """
    return Dataset(name, _create=False)


def get_default_dataset_name():
    """Returns a default dataset name based on the current time.

    Returns:
        a dataset name
    """
    now = datetime.datetime.now()
    name = now.strftime("%Y.%m.%d.%H.%M.%S")
    if name in _list_datasets(include_private=True):
        name = now.strftime("%Y.%m.%d.%H.%M.%S.%f")

    return name


def make_unique_dataset_name(root):
    """Makes a unique dataset name with the given root name.

    Args:
        root: the root name for the dataset

    Returns:
        the dataset name
    """
    name = root
    dataset_names = _list_datasets(include_private=True)

    if name in dataset_names:
        name += "_" + _get_random_characters(6)

    while name in dataset_names:
        name += _get_random_characters(1)

    return name


def get_default_dataset_dir(name):
    """Returns the default dataset directory for the dataset with the given
    name.

    Args:
        name: the dataset name

    Returns:
        the default directory for the dataset
    """
    return os.path.join(fo.config.default_dataset_dir, name)


def delete_dataset(name, verbose=False):
    """Deletes the FiftyOne dataset with the given name.

    Args:
        name: the name of the dataset
        verbose (False): whether to log the name of the deleted dataset

    Raises:
        ValueError: if the dataset is not found
    """
    dataset = load_dataset(name)
    dataset.delete()
    if verbose:
        logger.info("Dataset '%s' deleted", name)


def delete_datasets(glob_patt, verbose=False):
    """Deletes all FiftyOne datasets whose names match the given glob pattern.

    Args:
        glob_patt: a glob pattern of datasets to delete
        verbose (False): whether to log the names of deleted datasets
    """
    all_datasets = _list_datasets()
    for name in fnmatch.filter(all_datasets, glob_patt):
        delete_dataset(name, verbose=verbose)


def delete_non_persistent_datasets(verbose=False):
    """Deletes all non-persistent datasets.

    Args:
        verbose (False): whether to log the names of deleted datasets
    """
    for name in _list_datasets(include_private=True):
        dataset = Dataset(name, _create=False, _migrate=False)
        if not dataset.persistent and not dataset.deleted:
            dataset.delete()
            if verbose:
                logger.info("Dataset '%s' deleted", name)


class Dataset(foc.SampleCollection, metaclass=DatasetSingleton):
    """A FiftyOne dataset.

    Datasets represent an ordered collection of
    :class:`fiftyone.core.sample.Sample` instances that describe a particular
    type of raw media (e.g., images or videos) together with a user-defined set
    of fields.

    FiftyOne datasets ingest and store the labels for all samples internally;
    raw media is stored on disk and the dataset provides paths to the data.

    See https://voxel51.com/docs/fiftyone/user_guide/basics.html for an
    overview of working with FiftyOne datasets.

    Args:
        name (None): the name of the dataset. By default,
            :func:`get_default_dataset_name` is used
        persistent (False): whether the dataset should persist in the database
            after the session terminates
        overwrite (False): whether to overwrite an existing dataset of the same
            name
    """

    def __init__(
        self,
        name=None,
        persistent=False,
        overwrite=False,
        _create=True,
        _migrate=True,
        _patches=False,
    ):
        if name is None and _create:
            name = get_default_dataset_name()

        if overwrite and dataset_exists(name):
            delete_dataset(name)

        if _create:
            (
                self._doc,
                self._sample_doc_cls,
                self._frame_doc_cls,
            ) = _create_dataset(name, persistent=persistent, patches=_patches)
        else:
            (
                self._doc,
                self._sample_doc_cls,
                self._frame_doc_cls,
            ) = _load_dataset(name, migrate=_migrate)

        self._evaluation_cache = {}
        self._brain_cache = {}
        self._deleted = False

    def __len__(self):
        return self.count()

    def __getitem__(self, id_filepath_slice):
        if isinstance(id_filepath_slice, numbers.Integral):
            raise ValueError(
                "Accessing dataset samples by numeric index is not supported. "
                "Use sample IDs, filepaths, or slices instead"
            )

        if isinstance(id_filepath_slice, slice):
            return self.view()[id_filepath_slice]

        try:
            oid = ObjectId(id_filepath_slice)
            query = {"_id": oid}
        except:
            oid = None
            query = {"filepath": id_filepath_slice}

        d = self._sample_collection.find_one(query)

        if d is None:
            field = "ID" if oid is not None else "filepath"
            raise KeyError(
                "No sample found with %s '%s'" % (field, id_filepath_slice)
            )

        doc = self._sample_dict_to_doc(d)
        return fos.Sample.from_doc(doc, dataset=self)

    def __delitem__(self, samples_or_ids):
        self.delete_samples(samples_or_ids)

    def __getattribute__(self, name):
        #
        # The attributes necessary to determine a dataset's name and whether
        # it is deleted are always available. If a dataset is deleted, no other
        # methods are available
        #
        if name.startswith("__") or name in (
            "name",
            "deleted",
            "_deleted",
            "_doc",
        ):
            return super().__getattribute__(name)

        if getattr(self, "_deleted", False):
            raise ValueError("Dataset '%s' is deleted" % self.name)

        return super().__getattribute__(name)

    @property
    def _dataset(self):
        return self

    @property
    def _root_dataset(self):
        return self

    @property
    def _is_patches(self):
        return self._sample_collection_name.startswith("patches.")

    @property
    def media_type(self):
        """The media type of the dataset."""
        return self._doc.media_type

    @media_type.setter
    def media_type(self, media_type):
        if self:
            raise ValueError("Cannot set media type of a non-empty dataset")

        if media_type not in fom.MEDIA_TYPES:
            raise ValueError(
                'media_type can only be one of %s; received "%s"'
                % (fom.MEDIA_TYPES, media_type)
            )

        self._doc.media_type = media_type

        self._doc.save()

    @property
    def version(self):
        """The version of the ``fiftyone`` package for which the dataset is
        formatted.
        """
        return self._doc.version

    @property
    def name(self):
        """The name of the dataset."""
        return self._doc.name

    @name.setter
    def name(self, name):
        _name = self._doc.name
        try:
            self._doc.name = name
            self._doc.save()
        except:
            self._doc.name = _name
            raise

    @property
    def persistent(self):
        """Whether the dataset persists in the database after a session is
        terminated.
        """
        return self._doc.persistent

    @persistent.setter
    def persistent(self, value):
        _value = self._doc.persistent
        try:
            self._doc.persistent = value
            self._doc.save()
        except:
            self._doc.persistent = _value
            raise

    @property
    def info(self):
        """A user-facing dictionary of information about the dataset.

        Examples::

            import fiftyone as fo

            dataset = fo.Dataset()

            # Store a class list in the dataset's info
            dataset.info = {"classes": ["cat", "dog"]}

            # Edit the info
            dataset.info["other_classes"] = ["bird", "plane"]
            dataset.save()  # must save after edits
        """
        return self._doc.info

    @info.setter
    def info(self, info):
        self._doc.info = info
        self._doc.save()

    @property
    def classes(self):
        """A dict mapping field names to list of class label strings for the
        corresponding fields of the dataset.

        Examples::

            import fiftyone as fo

            dataset = fo.Dataset()

            # Set classes for the `ground_truth` and `predictions` fields
            dataset.classes = {
                "ground_truth": ["cat", "dog"],
                "predictions": ["cat", "dog", "other"],
            }

            # Edit an existing classes list
            dataset.classes["ground_truth"].append("other")
            dataset.save()  # must save after edits
        """
        return self._doc.classes

    @classes.setter
    def classes(self, classes):
        self._doc.classes = classes
        self.save()

    @property
    def default_classes(self):
        """A list of class label strings for all
        :class:`fiftyone.core.labels.Label` fields of this dataset that do not
        have customized classes defined in :meth:`classes`.

        Examples::

            import fiftyone as fo

            dataset = fo.Dataset()

            # Set default classes
            dataset.default_classes = ["cat", "dog"]

            # Edit the default classes
            dataset.default_classes.append("rabbit")
            dataset.save()  # must save after edits
        """
        return self._doc.default_classes

    @default_classes.setter
    def default_classes(self, classes):
        self._doc.default_classes = classes
        self.save()

    @property
    def mask_targets(self):
        """A dict mapping field names to mask target dicts, each of which
        defines a mapping between pixel values and label strings for the
        segmentation masks in the corresponding field of the dataset.

        .. note::

            The pixel value `0` is a reserved "background" class that is
            rendered as invislble in the App.

        Examples::

            import fiftyone as fo

            dataset = fo.Dataset()

            # Set mask targets for the `ground_truth` and `predictions` fields
            dataset.mask_targets = {
                "ground_truth": {1: "cat", 2: "dog"},
                "predictions": {1: "cat", 2: "dog", 255: "other"},
            }

            # Edit an existing mask target
            dataset.mask_targets["ground_truth"][255] = "other"
            dataset.save()  # must save after edits
        """
        return self._doc.mask_targets

    @mask_targets.setter
    def mask_targets(self, targets):
        self._doc.mask_targets = targets
        self.save()

    @property
    def default_mask_targets(self):
        """A dict defining a default mapping between pixel values and label
        strings for the segmentation masks of all
        :class:`fiftyone.core.labels.Segmentation` fields of this dataset that
        do not have customized mask targets defined in :meth:`mask_targets`.

        .. note::

            The pixel value `0` is a reserved "background" class that is
            rendered as invislble in the App.

        Examples::

            import fiftyone as fo

            dataset = fo.Dataset()

            # Set default mask targets
            dataset.default_mask_targets = {1: "cat", 2: "dog"}

            # Edit the default mask targets
            dataset.default_mask_targets[255] = "other"
            dataset.save()  # must save after edits
        """
        return self._doc.default_mask_targets

    @default_mask_targets.setter
    def default_mask_targets(self, targets):
        self._doc.default_mask_targets = targets
        self.save()

    @property
    def deleted(self):
        """Whether the dataset is deleted."""
        return self._deleted

    def summary(self):
        """Returns a string summary of the dataset.

        Returns:
            a string summary
        """
        aggs = self.aggregate([foa.Count(), foa.Distinct("tags")])
        elements = [
            ("Name:", self.name),
            ("Media type:", self.media_type),
            ("Num samples:", aggs[0]),
            ("Persistent:", self.persistent),
            ("Tags:", aggs[1]),
        ]

        elements = fou.justify_headings(elements)
        lines = ["%s %s" % tuple(e) for e in elements]

        lines.extend(
            ["Sample fields:", self._to_fields_str(self.get_field_schema())]
        )

        if self.media_type == fom.VIDEO:
            lines.extend(
                [
                    "Frame fields:",
                    self._to_fields_str(self.get_frame_field_schema()),
                ]
            )

        return "\n".join(lines)

    def stats(self, include_media=False, compressed=False):
        """Returns stats about the dataset on disk.

        The ``samples`` keys refer to the sample-level labels for the dataset
        as they are stored in the database.

        The ``media`` keys refer to the raw media associated with each sample
        in the dataset on disk (only included if ``include_media`` is True).

        The ``frames`` keys refer to the frame labels for the dataset as they
        are stored in the database (video datasets only).

        Args:
            include_media (False): whether to include stats about the size of
                the raw media in the dataset
            compressed (False): whether to return the sizes of collections in
                their compressed form on disk (True) or the logical
                uncompressed size of  the collections (False)

        Returns:
            a stats dict
        """
        stats = {}

        conn = foo.get_db_conn()

        cs = conn.command("collstats", self._sample_collection_name)
        samples_bytes = cs["storageSize"] if compressed else cs["size"]
        stats["samples_count"] = cs["count"]
        stats["samples_bytes"] = samples_bytes
        stats["samples_size"] = etau.to_human_bytes_str(samples_bytes)
        total_bytes = samples_bytes

        if self.media_type == fom.VIDEO:
            cs = conn.command("collstats", self._frame_collection_name)
            frames_bytes = cs["storageSize"] if compressed else cs["size"]
            stats["frames_count"] = cs["count"]
            stats["frames_bytes"] = frames_bytes
            stats["frames_size"] = etau.to_human_bytes_str(frames_bytes)
            total_bytes += frames_bytes

        if include_media:
            self.compute_metadata()
            media_bytes = self.sum("metadata.size_bytes")
            stats["media_bytes"] = media_bytes
            stats["media_size"] = etau.to_human_bytes_str(media_bytes)
            total_bytes += media_bytes

        stats["total_bytes"] = total_bytes
        stats["total_size"] = etau.to_human_bytes_str(total_bytes)

        return stats

    def first(self):
        """Returns the first sample in the dataset.

        Returns:
            a :class:`fiftyone.core.sample.Sample`

        Raises:
            ValueError: if the dataset is empty
        """
        return super().first()

    def last(self):
        """Returns the last sample in the dataset.

        Returns:
            a :class:`fiftyone.core.sample.Sample`

        Raises:
            ValueError: if the dataset is empty
        """
        try:
            sample_view = self[-1:].first()
        except ValueError:
            raise ValueError("%s is empty" % self.__class__.__name__)

        return fos.Sample.from_doc(sample_view._doc, dataset=self)

    def head(self, num_samples=3):
        """Returns a list of the first few samples in the dataset.

        If fewer than ``num_samples`` samples are in the dataset, only the
        available samples are returned.

        Args:
            num_samples (3): the number of samples

        Returns:
            a list of :class:`fiftyone.core.sample.Sample` objects
        """
        return [
            fos.Sample.from_doc(sv._doc, dataset=self)
            for sv in self[:num_samples]
        ]

    def tail(self, num_samples=3):
        """Returns a list of the last few samples in the dataset.

        If fewer than ``num_samples`` samples are in the dataset, only the
        available samples are returned.

        Args:
            num_samples (3): the number of samples

        Returns:
            a list of :class:`fiftyone.core.sample.Sample` objects
        """
        return [
            fos.Sample.from_doc(sv._doc, dataset=self)
            for sv in self[-num_samples:]
        ]

    def view(self):
        """Returns a :class:`fiftyone.core.view.DatasetView` containing the
        entire dataset.

        Returns:
            a :class:`fiftyone.core.view.DatasetView`
        """
        return fov.DatasetView(self)

    def get_field_schema(
        self, ftype=None, embedded_doc_type=None, include_private=False
    ):
        """Returns a schema dictionary describing the fields of the samples in
        the dataset.

        Args:
            ftype (None): an optional field type to which to restrict the
                returned schema. Must be a subclass of
                :class:`fiftyone.core.fields.Field`
            embedded_doc_type (None): an optional embedded document type to
                which to restrict the returned schema. Must be a subclass of
                :class:`fiftyone.core.odm.BaseEmbeddedDocument`
            include_private (False): whether to include fields that start with
                ``_`` in the returned schema

        Returns:
             an ``OrderedDict`` mapping field names to field types
        """
        return self._sample_doc_cls.get_field_schema(
            ftype=ftype,
            embedded_doc_type=embedded_doc_type,
            include_private=include_private,
        )

    def get_frame_field_schema(
        self, ftype=None, embedded_doc_type=None, include_private=False
    ):
        """Returns a schema dictionary describing the fields of the frames of
        the samples in the dataset.

        Only applicable for video datasets.

        Args:
            ftype (None): an optional field type to which to restrict the
                returned schema. Must be a subclass of
                :class:`fiftyone.core.fields.Field`
            embedded_doc_type (None): an optional embedded document type to
                which to restrict the returned schema. Must be a subclass of
                :class:`fiftyone.core.odm.BaseEmbeddedDocument`
            include_private (False): whether to include fields that start with
                ``_`` in the returned schema

        Returns:
            a dictionary mapping field names to field types, or ``None`` if
            the dataset is not a video dataset
        """
        if self.media_type != fom.VIDEO:
            return None

        return self._frame_doc_cls.get_field_schema(
            ftype=ftype,
            embedded_doc_type=embedded_doc_type,
            include_private=include_private,
        )

    def add_sample_field(
        self, field_name, ftype, embedded_doc_type=None, subfield=None
    ):
        """Adds a new sample field to the dataset.

        Args:
            field_name: the field name
            ftype: the field type to create. Must be a subclass of
                :class:`fiftyone.core.fields.Field`
            embedded_doc_type (None): the
                :class:`fiftyone.core.odm.BaseEmbeddedDocument` type of the
                field. Only applicable when ``ftype`` is
                :class:`fiftyone.core.fields.EmbeddedDocumentField`
            subfield (None): the :class:`fiftyone.core.fields.Field` type of
                the contained field. Only applicable when ``ftype`` is
                :class:`fiftyone.core.fields.ListField` or
                :class:`fiftyone.core.fields.DictField`
        """
        self._sample_doc_cls.add_field(
            field_name,
            ftype,
            embedded_doc_type=embedded_doc_type,
            subfield=subfield,
        )
        self._reload()

    def _add_sample_field_if_necessary(
        self, field_name, ftype, embedded_doc_type=None, subfield=None
    ):
        field_kwargs = dict(
            ftype=ftype,
            embedded_doc_type=embedded_doc_type,
            subfield=subfield,
        )

        schema = self.get_field_schema()
        if field_name in schema:
            foo.validate_fields_match(
                field_name, field_kwargs, schema[field_name]
            )
        else:
            self.add_sample_field(field_name, **field_kwargs)

    def _add_implied_sample_field(self, field_name, value):
        self._sample_doc_cls.add_implied_field(field_name, value)
        self._reload()

    def _add_implied_sample_field_if_necessary(self, field_name, value):
        self._add_sample_field_if_necessary(
            field_name, **foo.get_implied_field_kwargs(value)
        )

    def add_frame_field(
        self, field_name, ftype, embedded_doc_type=None, subfield=None
    ):
        """Adds a new frame-level field to the dataset.

        Only applicable to video datasets.

        Args:
            field_name: the field name
            ftype: the field type to create. Must be a subclass of
                :class:`fiftyone.core.fields.Field`
            embedded_doc_type (None): the
                :class:`fiftyone.core.odm.BaseEmbeddedDocument` type of the
                field. Only applicable when ``ftype`` is
                :class:`fiftyone.core.fields.EmbeddedDocumentField`
            subfield (None): the :class:`fiftyone.core.fields.Field` type of
                the contained field. Only applicable when ``ftype`` is
                :class:`fiftyone.core.fields.ListField` or
                :class:`fiftyone.core.fields.DictField`
        """
        if self.media_type != fom.VIDEO:
            raise ValueError("Only video datasets have frame fields")

        self._frame_doc_cls.add_field(
            field_name,
            ftype,
            embedded_doc_type=embedded_doc_type,
            subfield=subfield,
        )
        self._reload()

    def _add_frame_field_if_necessary(
        self, field_name, ftype, embedded_doc_type=None, subfield=None
    ):
        field_kwargs = dict(
            ftype=ftype,
            embedded_doc_type=embedded_doc_type,
            subfield=subfield,
        )

        schema = self.get_frame_field_schema()
        if field_name in schema:
            foo.validate_fields_match(
                field_name, field_kwargs, schema[field_name]
            )
        else:
            self.add_frame_field(field_name, **field_kwargs)

    def _add_implied_frame_field(self, field_name, value):
        if self.media_type != fom.VIDEO:
            raise ValueError("Only video datasets have frame fields")

        self._frame_doc_cls.add_implied_field(field_name, value)
        self._reload()

    def _add_implied_frame_field_if_necessary(self, field_name, value):
        self._add_frame_field_if_necessary(
            field_name, **foo.get_implied_field_kwargs(value)
        )

    def rename_sample_field(self, field_name, new_field_name):
        """Renames the sample field to the given new name.

        You can use dot notation (``embedded.field.name``) to rename embedded
        fields.

        Args:
            field_name: the field name or ``embedded.field.name``
            new_field_name: the new field name or ``embedded.field.name``
        """
        self._rename_sample_fields({field_name: new_field_name})

    def rename_sample_fields(self, field_mapping):
        """Renames the sample fields to the given new names.

        You can use dot notation (``embedded.field.name``) to rename embedded
        fields.

        Args:
            field_mapping: a dict mapping field names to new field names
        """
        self._rename_sample_fields(field_mapping)

    def rename_frame_field(self, field_name, new_field_name):
        """Renames the frame-level field to the given new name.

        You can use dot notation (``embedded.field.name``) to rename embedded
        frame fields.

        Only applicable to video datasets.

        Args:
            field_name: the field name or ``embedded.field.name``
            new_field_name: the new field name or ``embedded.field.name``
        """
        self._rename_frame_fields({field_name: new_field_name})

    def rename_frame_fields(self, field_mapping):
        """Renames the frame-level fields to the given new names.

        You can use dot notation (``embedded.field.name``) to rename embedded
        frame fields.

        Args:
            field_mapping: a dict mapping field names to new field names
        """
        self._rename_frame_fields(field_mapping)

    def _rename_sample_fields(self, field_mapping, view=None):
        (
            fields,
            new_fields,
            embedded_fields,
            embedded_new_fields,
        ) = _parse_field_mapping(field_mapping)

        if fields:
            self._sample_doc_cls._rename_fields(fields, new_fields)
            fos.Sample._rename_fields(
                self._sample_collection_name, fields, new_fields
            )

        if embedded_fields:
            sample_collection = self if view is None else view
            self._sample_doc_cls._rename_embedded_fields(
                embedded_fields, embedded_new_fields, sample_collection
            )
            fos.Sample._reload_docs(self._sample_collection_name)

    def _rename_frame_fields(self, field_mapping, view=None):
        if self.media_type != fom.VIDEO:
            raise ValueError("Only video datasets have frame fields")

        (
            fields,
            new_fields,
            embedded_fields,
            embedded_new_fields,
        ) = _parse_field_mapping(field_mapping)

        if fields:
            self._frame_doc_cls._rename_fields(
                fields, new_fields, are_frame_fields=True
            )
            fofr.Frame._rename_fields(
                self._frame_collection_name, fields, new_fields
            )

        if embedded_fields:
            sample_collection = self if view is None else view
            self._frame_doc_cls._rename_embedded_fields(
                embedded_fields, embedded_new_fields, sample_collection
            )
            fofr.Frame._reload_docs(self._frame_collection_name)

    def clone_sample_field(self, field_name, new_field_name):
        """Clones the given sample field into a new field of the dataset.

        You can use dot notation (``embedded.field.name``) to clone embedded
        fields.

        Args:
            field_name: the field name or ``embedded.field.name``
            new_field_name: the new field name or ``embedded.field.name``
        """
        self._clone_sample_fields({field_name: new_field_name})

    def clone_sample_fields(self, field_mapping):
        """Clones the given sample fields into new fields of the dataset.

        You can use dot notation (``embedded.field.name``) to clone embedded
        fields.

        Args:
            field_mapping: a dict mapping field names to new field names into
                which to clone each field
        """
        self._clone_sample_fields(field_mapping)

    def clone_frame_field(self, field_name, new_field_name):
        """Clones the frame-level field into a new field.

        You can use dot notation (``embedded.field.name``) to clone embedded
        frame fields.

        Only applicable to video datasets.

        Args:
            field_name: the field name or ``embedded.field.name``
            new_field_name: the new field name or ``embedded.field.name``
        """
        self._clone_frame_fields({field_name: new_field_name})

    def clone_frame_fields(self, field_mapping):
        """Clones the frame-level fields into new fields.

        You can use dot notation (``embedded.field.name``) to clone embedded
        frame fields.

        Only applicable to video datasets.

        Args:
            field_mapping: a dict mapping field names to new field names into
                which to clone each field
        """
        self._clone_frame_fields(field_mapping)

    def _clone_sample_fields(self, field_mapping, view=None):
        (
            fields,
            new_fields,
            embedded_fields,
            embedded_new_fields,
        ) = _parse_field_mapping(field_mapping)

        if fields:
            self._sample_doc_cls._clone_fields(fields, new_fields, view)

        if embedded_fields:
            sample_collection = self if view is None else view
            self._sample_doc_cls._clone_embedded_fields(
                embedded_fields, embedded_new_fields, sample_collection
            )

        fos.Sample._reload_docs(self._sample_collection_name)

    def _clone_frame_fields(self, field_mapping, view=None):
        if self.media_type != fom.VIDEO:
            raise ValueError("Only video datasets have frame fields")

        (
            fields,
            new_fields,
            embedded_fields,
            embedded_new_fields,
        ) = _parse_field_mapping(field_mapping)

        if fields:
            self._frame_doc_cls._clone_fields(fields, new_fields, view)

        if embedded_fields:
            sample_collection = self if view is None else view
            self._frame_doc_cls._clone_embedded_fields(
                embedded_fields, embedded_new_fields, sample_collection
            )

        fofr.Frame._reload_docs(self._frame_collection_name)

    def clear_sample_field(self, field_name):
        """Clears the values of the field from all samples in the dataset.

        The field will remain in the dataset's schema, and all samples will
        have the value ``None`` for the field.

        You can use dot notation (``embedded.field.name``) to clone embedded
        frame fields.

        Args:
            field_name: the field name or ``embedded.field.name``
        """
        self._clear_sample_fields(field_name)

    def clear_sample_fields(self, field_names):
        """Clears the values of the fields from all samples in the dataset.

        The field will remain in the dataset's schema, and all samples will
        have the value ``None`` for the field.

        You can use dot notation (``embedded.field.name``) to clone embedded
        frame fields.

        Args:
            field_names: the field name or iterable of field names
        """
        self._clear_sample_fields(field_names)

    def clear_frame_field(self, field_name):
        """Clears the values of the frame-level field from all samples in the
        dataset.

        The field will remain in the dataset's frame schema, and all frames
        will have the value ``None`` for the field.

        You can use dot notation (``embedded.field.name``) to clone embedded
        frame fields.

        Only applicable to video datasets.

        Args:
            field_name: the field name or ``embedded.field.name``
        """
        self._clear_frame_fields(field_name)

    def clear_frame_fields(self, field_names):
        """Clears the values of the frame-level fields from all samples in the
        dataset.

        The fields will remain in the dataset's frame schema, and all frames
        will have the value ``None`` for the field.

        You can use dot notation (``embedded.field.name``) to clone embedded
        frame fields.

        Only applicable to video datasets.

        Args:
            field_names: the field name or iterable of field names
        """
        self._clear_frame_fields(field_names)

    def _clear_sample_fields(self, field_names, view=None):
        fields, embedded_fields = _parse_fields(field_names)

        if fields:
            self._sample_doc_cls._clear_fields(fields, view)

        if embedded_fields:
            sample_collection = self if view is None else view
            self._sample_doc_cls._clear_embedded_fields(
                embedded_fields, sample_collection
            )

        fos.Sample._reload_docs(self._sample_collection_name)

    def _clear_frame_fields(self, field_names, view=None):
        if self.media_type != fom.VIDEO:
            raise ValueError("Only video datasets have frame fields")

        fields, embedded_fields = _parse_fields(field_names)

        if fields:
            self._frame_doc_cls._clear_fields(fields, view)

        if embedded_fields:
            sample_collection = self if view is None else view
            self._frame_doc_cls._clear_embedded_fields(
                embedded_fields, sample_collection
            )

        fofr.Frame._reload_docs(self._frame_collection_name)

    def delete_sample_field(self, field_name, error_level=0):
        """Deletes the field from all samples in the dataset.

        You can use dot notation (``embedded.field.name``) to delete embedded
        fields.

        Args:
            field_name: the field name or ``embedded.field.name``
            error_level (0): the error level to use. Valid values are:

                0: raise error if a top-level field cannot be deleted
                1: log warning if a top-level field cannot be deleted
                2: ignore top-level fields that cannot be deleted
        """
        self._delete_sample_fields(field_name, error_level)

    def delete_sample_fields(self, field_names, error_level=0):
        """Deletes the fields from all samples in the dataset.

        You can use dot notation (``embedded.field.name``) to delete embedded
        fields.

        Args:
            field_names: the field name or iterable of field names
            error_level (0): the error level to use. Valid values are:

                0: raise error if a top-level field cannot be deleted
                1: log warning if a top-level field cannot be deleted
                2: ignore top-level fields that cannot be deleted
        """
        self._delete_sample_fields(field_names, error_level)

    def delete_frame_field(self, field_name, error_level=0):
        """Deletes the frame-level field from all samples in the dataset.

        You can use dot notation (``embedded.field.name``) to delete embedded
        frame fields.

        Only applicable to video datasets.

        Args:
            field_name: the field name or ``embedded.field.name``
            error_level (0): the error level to use. Valid values are:

                0: raise error if a top-level field cannot be deleted
                1: log warning if a top-level field cannot be deleted
                2: ignore top-level fields that cannot be deleted
        """
        self._delete_frame_fields(field_name, error_level)

    def delete_frame_fields(self, field_names, error_level=0):
        """Deletes the frame-level fields from all samples in the dataset.

        You can use dot notation (``embedded.field.name``) to delete embedded
        frame fields.

        Only applicable to video datasets.

        Args:
            field_names: a field name or iterable of field names
            error_level (0): the error level to use. Valid values are:

                0: raise error if a top-level field cannot be deleted
                1: log warning if a top-level field cannot be deleted
                2: ignore top-level fields that cannot be deleted
        """
        self._delete_frame_fields(field_names, error_level)

    def _delete_sample_fields(self, field_names, error_level):
        fields, embedded_fields = _parse_fields(field_names)

        if fields:
            self._sample_doc_cls._delete_fields(
                fields, error_level=error_level
            )
            fos.Sample._purge_fields(self._sample_collection_name, fields)

        if embedded_fields:
            self._sample_doc_cls._delete_embedded_fields(embedded_fields)
            fos.Sample._reload_docs(self._sample_collection_name)

    def _delete_frame_fields(self, field_names, error_level):
        if self.media_type != fom.VIDEO:
            raise ValueError("Only video datasets have frame fields")

        fields, embedded_fields = _parse_fields(field_names)

        if fields:
            self._frame_doc_cls._delete_fields(
                fields, are_frame_fields=True, error_level=error_level
            )
            fofr.Frame._purge_fields(self._frame_collection_name, fields)

        if embedded_fields:
            self._frame_doc_cls._delete_embedded_fields(embedded_fields)
            fofr.Frame._reload_docs(self._frame_collection_name)

    def iter_samples(self):
        """Returns an iterator over the samples in the dataset.

        Returns:
            an iterator over :class:`fiftyone.core.sample.Sample` instances
        """
        pipeline = self._pipeline(detach_frames=True)

        for sample in self._iter_samples(pipeline):
            yield sample

    def _iter_samples(self, pipeline):
        index = 0

        try:
            for d in foo.aggregate(self._sample_collection, pipeline):
                doc = self._sample_dict_to_doc(d)
                sample = fos.Sample.from_doc(doc, dataset=self)
                index += 1
                yield sample

        except CursorNotFound:
            # The cursor has timed out so we yield from a new one after
            # skipping to the last offset

            pipeline.append({"$skip": index})
            for sample in self._iter_samples(pipeline):
                yield sample

    def add_sample(self, sample, expand_schema=True, validate=True):
        """Adds the given sample to the dataset.

        If the sample instance does not belong to a dataset, it is updated
        in-place to reflect its membership in this dataset. If the sample
        instance belongs to another dataset, it is not modified.

        Args:
            sample: a :class:`fiftyone.core.sample.Sample`
            expand_schema (True): whether to dynamically add new sample fields
                encountered to the dataset schema. If False, an error is raised
                if the sample's schema is not a subset of the dataset schema
            validate (True): whether to validate that the fields of the sample
                are compliant with the dataset schema before adding it

        Returns:
            the ID of the sample in the dataset

        Raises:
            ValueError: if ``expand_schema`` is False and a new field is
                encountered
            ``mongoengine.errors.ValidationError``: if a sample field has a
                type that is inconsistent with the dataset schema
        """
        return self._add_samples_batch([sample], expand_schema, validate)[0]

    def add_samples(
        self, samples, expand_schema=True, validate=True, num_samples=None
    ):
        """Adds the given samples to the dataset.

        Any sample instances that do not belong to a dataset are updated
        in-place to reflect membership in this dataset. Any sample instances
        that belong to other datasets are not modified.

        Args:
            samples: an iterable of :class:`fiftyone.core.sample.Sample`
                instances or a
                :class:`fiftyone.core.collections.SampleCollection`
            expand_schema (True): whether to dynamically add new sample fields
                encountered to the dataset schema. If False, an error is raised
                if a sample's schema is not a subset of the dataset schema
            validate (True): whether to validate that the fields of each sample
                are compliant with the dataset schema before adding it
            num_samples (None): the number of samples in ``samples``. If not
                provided, this is computed via ``len(samples)``, if possible.
                This value is optional and is used only for progress tracking

        Returns:
            a list of IDs of the samples in the dataset

        Raises:
            ValueError: if ``expand_schema`` is False and a new field is
                encountered
            ``mongoengine.errors.ValidationError``: if a sample field has a
                type that is inconsistent with the dataset schema
        """
        if num_samples is None:
            try:
                num_samples = len(samples)
            except:
                pass

        # Dynamically size batches so that they are as large as possible while
        # still achieving a nice frame rate on the progress bar
        target_latency = 0.2  # in seconds
        batcher = fou.DynamicBatcher(
            samples, target_latency, init_batch_size=1, max_batch_beta=2.0
        )

        sample_ids = []
        with fou.ProgressBar(total=num_samples) as pb:
            for batch in batcher:
                sample_ids.extend(
                    self._add_samples_batch(batch, expand_schema, validate)
                )
                pb.update(count=len(batch))

        return sample_ids

    def add_collection(
        self, sample_collection, include_info=True, overwrite_info=False
    ):
        """Adds the contents of the given collection to the dataset.

        This method is a special case of :meth:`Dataset.merge_samples` that
        adds samples with new IDs to this dataset and omits any samples with
        existing IDs (the latter would only happen in rare cases).

        Use :meth:`Dataset.merge_samples` if you have multiple datasets whose
        samples refer to the same source media.

        Args:
            samples: a :class:`fiftyone.core.collections.SampleCollection`
            include_info (True): whether to merge dataset-level information
                such as ``info`` and ``classes``
            overwrite_info (False): whether to overwrite existing dataset-level
                information. Only applicable when ``include_info`` is True

        Returns:
            a list of IDs of the samples that were added to this dataset
        """
        num_samples = len(self)
        self.merge_samples(
            sample_collection,
            key_field="id",
            skip_existing=True,
            insert_new=True,
            include_info=include_info,
            overwrite_info=overwrite_info,
        )
        return self.skip(num_samples).values("id")

    def _add_samples_batch(self, samples, expand_schema, validate):
        samples = [s.copy() if s._in_db else s for s in samples]

        if self.media_type is None and samples:
            self.media_type = samples[0].media_type

        if expand_schema:
            self._expand_schema(samples)

        if validate:
            self._validate_samples(samples)

        dicts = [sample.to_mongo_dict() for sample in samples]

        try:
            # adds `_id` to each dict
            self._sample_collection.insert_many(dicts)
        except BulkWriteError as bwe:
            msg = bwe.details["writeErrors"][0]["errmsg"]
            raise ValueError(msg) from bwe

        for sample, d in zip(samples, dicts):
            doc = self._sample_dict_to_doc(d)
            sample._set_backing_doc(doc, dataset=self)

            if self.media_type == fom.VIDEO:
                sample.frames.save()

        return [str(d["_id"]) for d in dicts]

    def _bulk_write(self, ops, frames=False, ordered=False):
        if frames:
            coll = self._frame_collection
        else:
            coll = self._sample_collection

        foo.bulk_write(ops, coll, ordered=ordered)

        if frames:
            fofr.Frame._reload_docs(self._frame_collection_name)
        else:
            fos.Sample._reload_docs(self._sample_collection_name)

    def _merge_doc(
        self,
        doc,
        fields=None,
        omit_fields=None,
        expand_schema=True,
        merge_info=True,
        overwrite_info=False,
    ):
        if fields is not None:
            if etau.is_str(fields):
                fields = [fields]
            elif not isinstance(fields, dict):
                fields = list(fields)

        if omit_fields is not None:
            if etau.is_str(omit_fields):
                omit_fields = [omit_fields]
            else:
                omit_fields = list(omit_fields)

        _merge_dataset_doc(
            self,
            doc,
            fields=fields,
            omit_fields=omit_fields,
            expand_schema=expand_schema,
            merge_info=merge_info,
            overwrite_info=overwrite_info,
        )

    def merge_samples(
        self,
        samples,
        key_field="filepath",
        key_fcn=None,
        skip_existing=False,
        insert_new=True,
        fields=None,
        omit_fields=None,
        merge_lists=True,
        overwrite=True,
        expand_schema=True,
        include_info=True,
        overwrite_info=False,
    ):
        """Merges the given samples into this dataset.

        By default, samples with the same absolute ``filepath`` are merged, but
        can customize this behavior via the ``key_field`` and ``key_fcn``
        parameters. For example, you could set
        ``key_fcn = lambda sample: os.path.basename(sample.filepath)`` to merge
        samples with the same base filename.

        The behavior of this method is highly customizable. By default, all
        top-level fields from the provided samples are merged in, overwriting
        any existing values for those fields, with the exception of list fields
        (e.g., ``tags``) and label list fields (e.g.,
        :class:`fiftyone.core.labels.Detections` fields), in which case the
        elements of the lists themselves are merged. In the case of label list
        fields, labels with the same ``id`` in both collections are updated
        rather than duplicated.

        To avoid confusion between missing fields and fields whose value is
        ``None``, ``None``-valued fields are always treated as missing while
        merging.

        This method can be configured in numerous ways, including:

        -   Whether existing samples should be modified or skipped
        -   Whether new samples should be added or omitted
        -   Whether new fields can be added to the dataset schema
        -   Whether list fields should be treated as ordinary fields and merged
            as a whole rather than merging their elements
        -   Whether to merge (a) only specific fields or (b) all but certain
            fields
        -   Mapping input collection fields to different field names of this
            dataset

        Args:
            samples: a :class:`fiftyone.core.collections.SampleCollection` or
                iterable of :class:`fiftyone.core.sample.Sample` instances
            key_field ("filepath"): the sample field to use to decide whether
                to join with an existing sample
            key_fcn (None): a function that accepts a
                :class:`fiftyone.core.sample.Sample` instance and computes a
                key to decide if two samples should be merged. If a ``key_fcn``
                is provided, ``key_field`` is ignored
            skip_existing (False): whether to skip existing samples (True) or
                merge them (False)
            insert_new (True): whether to insert new samples (True) or skip
                them (False)
            fields (None): an optional field or iterable of fields to which to
                restrict the merge. If provided, fields other than these are
                omitted from ``samples`` when merging or adding samples. One
                exception is that ``filepath`` is always included when adding
                new samples, since the field is required. This can also be a
                dict mapping field names of the input collection to field names
                of this dataset
            omit_fields (None): an optional field or iterable of fields to
                exclude from the merge. If provided, these fields are omitted
                from ``samples``, if present, when merging or adding samples.
                One exception is that ``filepath`` is always included when
                adding new samples, since the field is required
            merge_lists (True): whether to merge the elements of list fields
                (e.g., ``tags``) and label list fields (e.g.,
                :class:`fiftyone.core.labels.Detections` fields) rather than
                merging the entire top-level field like other field types.
                For label lists fields, existing
                :class:`fiftyone.core.label.Label` elements are either replaced
                (when ``overwrite`` is True) or kept (when ``overwrite`` is
                False) when their ``id`` matches a label from the provided
                samples
            overwrite (True): whether to overwrite (True) or skip (False)
                existing fields and label elements
            expand_schema (True): whether to dynamically add new fields
                encountered to the dataset schema. If False, an error is raised
                if a sample's schema is not a subset of the dataset schema
            include_info (True): whether to merge dataset-level information
                such as ``info`` and ``classes``. Only applicable when
                ``samples`` is a
                :class:`fiftyone.core.collections.SampleCollection`
            overwrite_info (False): whether to overwrite existing dataset-level
                information. Only applicable when ``samples`` is a
                :class:`fiftyone.core.collections.SampleCollection` and
                ``include_info`` is True
        """
        if fields is not None:
            if etau.is_str(fields):
                fields = [fields]
            elif not isinstance(fields, dict):
                fields = list(fields)

        if omit_fields is not None:
            if etau.is_str(omit_fields):
                omit_fields = [omit_fields]
            else:
                omit_fields = list(omit_fields)

        if isinstance(samples, foc.SampleCollection):
            _merge_dataset_doc(
                self,
                samples,
                fields=fields,
                omit_fields=omit_fields,
                expand_schema=expand_schema,
                merge_info=include_info,
                overwrite_info=overwrite_info,
            )

        # Use efficient implementation when possible
        if isinstance(samples, foc.SampleCollection) and key_fcn is None:
            _merge_samples(
                samples,
                self,
                key_field,
                skip_existing=skip_existing,
                insert_new=insert_new,
                fields=fields,
                omit_fields=omit_fields,
                merge_lists=merge_lists,
                overwrite=overwrite,
            )
            return

        if key_fcn is None:
            id_map = {k: v for k, v in zip(*self.values([key_field, "id"]))}
            key_fcn = lambda sample: sample[key_field]
        else:
            id_map = {}
            logger.info("Indexing dataset...")
            with fou.ProgressBar() as pb:
                for sample in pb(self):
                    id_map[key_fcn(sample)] = sample.id

        # When inserting new samples, `filepath` cannot be excluded
        if insert_new:
            if isinstance(fields, dict):
                insert_fields = fields.copy()
                insert_fields["filepath"] = "filepath"
            elif fields is not None:
                insert_fields = fields.copy()
                if "filepath" not in insert_fields:
                    insert_fields = ["filepath"] + insert_fields
            else:
                insert_fields = None

            insert_omit_fields = omit_fields
            if insert_omit_fields is not None:
                insert_omit_fields = [
                    f for f in insert_omit_fields if f != "filepath"
                ]

        logger.info("Merging samples...")
        with fou.ProgressBar() as pb:
            for sample in pb(samples):
                key = key_fcn(sample)
                if key in id_map:
                    if not skip_existing:
                        existing_sample = self[id_map[key]]
                        existing_sample.merge(
                            sample,
                            fields=fields,
                            omit_fields=omit_fields,
                            merge_lists=merge_lists,
                            overwrite=overwrite,
                            expand_schema=expand_schema,
                        )
                        existing_sample.save()

                elif insert_new:
                    if (
                        insert_fields is not None
                        or insert_omit_fields is not None
                    ):
                        sample = sample.copy(
                            fields=insert_fields,
                            omit_fields=insert_omit_fields,
                        )

                    self.add_sample(sample, expand_schema=expand_schema)

    def delete_samples(self, samples_or_ids):
        """Deletes the given sample(s) from the dataset.

        If reference to a sample exists in memory, the sample object will be
        updated such that ``sample.in_dataset == False``.

        Args:
            samples_or_ids: the sample(s) to delete. Can be any of the
                following:

                -   a sample ID
                -   an iterable of sample IDs
                -   a :class:`fiftyone.core.sample.Sample` or
                    :class:`fiftyone.core.sample.SampleView`
                -   an iterable of sample IDs
                -   a :class:`fiftyone.core.collections.SampleCollection`
                -   an iterable of :class:`fiftyone.core.sample.Sample` or
                    :class:`fiftyone.core.sample.SampleView` instances
        """
        sample_ids = _get_sample_ids(samples_or_ids)
        _sample_ids = [ObjectId(_id) for _id in sample_ids]

        self._sample_collection.delete_many({"_id": {"$in": _sample_ids}})

        fos.Sample._reset_docs(
            self._sample_collection_name, sample_ids=sample_ids
        )

        if self.media_type == fom.VIDEO:
            self._frame_collection.delete_many(
                {"_sample_id": {"$in": _sample_ids}}
            )

            fofr.Frame._reset_docs(
                self._frame_collection_name, sample_ids=sample_ids
            )

    def delete_labels(
        self, labels=None, ids=None, tags=None, view=None, fields=None
    ):
        """Deletes the specified labels from the dataset.

        You can specify the labels to delete via any of the following methods:

        -   Provide the ``labels`` argument, which should contain a list of
            dicts in the format returned by
            :meth:`fiftyone.core.session.Session.selected_labels`

        -   Provide the ``ids`` or ``tags`` arguments to specify the labels to
            delete via their IDs and/or tags

        -   Provide the ``view`` argument to delete all of the labels in a view
            into this dataset. This syntax is useful if you have constructed a
            :class:`fiftyone.core.view.DatasetView` defining the labels to
            delete

        Additionally, you can specify the ``fields`` argument to restrict
        deletion to specific field(s), either for efficiency or to ensure that
        labels from other fields are not deleted if their contents are included
        in the other arguments.

        Args:
            labels (None): a list of dicts specifying the labels to delete in
                the format returned by
                :meth:`fiftyone.core.session.Session.selected_labels`
            ids (None): an ID or iterable of IDs of the labels to delete
            tags (None): a tag or iterable of tags of the labels to delete
            view (None): a :class:`fiftyone.core.view.DatasetView` into this
                dataset containing the labels to delete
            fields (None): a field or iterable of fields from which to delete
                labels
        """
        if labels is not None:
            self._delete_labels(labels, fields=fields)

        if ids is None and tags is None and view is None:
            return

        if view is not None and view._dataset is not self:
            raise ValueError("`view` must be a view into the same dataset")

        if etau.is_str(ids):
            ids = [ids]

        if ids is not None:
            ids = [ObjectId(_id) for _id in ids]

        if etau.is_str(tags):
            tags = [tags]

        if fields is None:
            fields = self._get_label_fields()
        elif etau.is_str(fields):
            fields = [fields]

        sample_ops = []
        frame_ops = []
        for field in fields:
            if view is not None:
                _, id_path = view._get_label_field_path(field, "_id")
                view_ids = view.values(id_path, unwind=True)
            else:
                view_ids = None

            label_type = self._get_label_field_type(field)
            field, is_frame_field = self._handle_frame_field(field)

            ops = []
            if issubclass(label_type, fol._LABEL_LIST_FIELDS):
                array_field = field + "." + label_type._LABEL_LIST_FIELD

                if view_ids is not None:
                    ops.append(
                        UpdateMany(
                            {},
                            {
                                "$pull": {
                                    array_field: {"_id": {"$in": view_ids}}
                                }
                            },
                        )
                    )

                if ids is not None:
                    ops.append(
                        UpdateMany(
                            {}, {"$pull": {array_field: {"_id": {"$in": ids}}}}
                        )
                    )

                if tags is not None:
                    ops.append(
                        UpdateMany(
                            {},
                            {
                                "$pull": {
                                    array_field: {
                                        "tags": {"$elemMatch": {"$in": tags}}
                                    }
                                }
                            },
                        )
                    )
            else:
                if view_ids is not None:
                    ops.append(
                        UpdateMany(
                            {field + "._id": {"$in": view_ids}},
                            {"$set": {field: None}},
                        )
                    )

                if ids is not None:
                    ops.append(
                        UpdateMany(
                            {field + "._id": {"$in": ids}},
                            {"$set": {field: None}},
                        )
                    )

                if tags is not None:
                    ops.append(
                        UpdateMany(
                            {field + ".tags": {"$elemMatch": {"$in": tags}}},
                            {"$set": {field: None}},
                        )
                    )

            if is_frame_field:
                frame_ops.extend(ops)
            else:
                sample_ops.extend(ops)

        if sample_ops:
            foo.bulk_write(sample_ops, self._sample_collection)
            fos.Sample._reload_docs(self._sample_collection_name)

        if frame_ops:
            foo.bulk_write(frame_ops, self._frame_collection)
            fofr.Frame._reload_docs(self._frame_collection_name)

    def _delete_labels(self, labels, fields=None):
        if etau.is_str(fields):
            fields = [fields]

        # Partition labels by field
        sample_ids = set()
        labels_map = defaultdict(list)
        for l in labels:
            sample_ids.add(l["sample_id"])
            labels_map[l["field"]].append(l)

        sample_ops = []
        frame_ops = []
        for field, field_labels in labels_map.items():
            if fields is not None and field not in fields:
                continue

            label_type = self._get_label_field_type(field)
            field, is_frame_field = self._handle_frame_field(field)

            if is_frame_field:
                # Partition by (sample ID, frame number)
                _labels_map = defaultdict(list)
                for l in field_labels:
                    _labels_map[(l["sample_id"], l["frame_number"])].append(
                        ObjectId(l["label_id"])
                    )

                if issubclass(label_type, fol._LABEL_LIST_FIELDS):
                    array_field = field + "." + label_type._LABEL_LIST_FIELD

                    for (
                        (sample_id, frame_number),
                        label_ids,
                    ) in _labels_map.items():
                        frame_ops.append(
                            UpdateOne(
                                {
                                    "_sample_id": ObjectId(sample_id),
                                    "frame_number": frame_number,
                                },
                                {
                                    "$pull": {
                                        array_field: {
                                            "_id": {"$in": label_ids}
                                        }
                                    }
                                },
                            )
                        )
                else:
                    for (
                        (sample_id, frame_number),
                        label_ids,
                    ) in _labels_map.items():
                        # If the data is well-formed, `label_ids` should have
                        # exactly one element, and this is redundant anyhow
                        # since `sample_id` should uniquely define the label to
                        # delete, but we still include `label_id` in the query
                        # just to be safe
                        for label_id in label_ids:
                            frame_ops.append(
                                UpdateOne(
                                    {
                                        "_sample_id": ObjectId(sample_id),
                                        "frame_number": frame_number,
                                        field + "._id": label_id,
                                    },
                                    {"$set": {field: None}},
                                )
                            )
            else:
                # Partition by sample ID
                _labels_map = defaultdict(list)
                for l in field_labels:
                    _labels_map[l["sample_id"]].append(ObjectId(l["label_id"]))

                if issubclass(label_type, fol._LABEL_LIST_FIELDS):
                    array_field = field + "." + label_type._LABEL_LIST_FIELD

                    for sample_id, label_ids in _labels_map.items():
                        sample_ops.append(
                            UpdateOne(
                                {"_id": ObjectId(sample_id)},
                                {
                                    "$pull": {
                                        array_field: {
                                            "_id": {"$in": label_ids}
                                        }
                                    }
                                },
                            )
                        )
                else:
                    for sample_id, label_ids in _labels_map.items():
                        # If the data is well-formed, `label_ids` should have
                        # exactly one element, and this is redundant anyhow
                        # since `sample_id` and `frame_number` should uniquely
                        # define the label to delete, but we still include
                        # `label_id` in the query just to be safe
                        for label_id in label_ids:
                            sample_ops.append(
                                UpdateOne(
                                    {
                                        "_id": ObjectId(sample_id),
                                        field + "._id": label_id,
                                    },
                                    {"$set": {field: None}},
                                )
                            )

        if sample_ops:
            foo.bulk_write(sample_ops, self._sample_collection)

            fos.Sample._reload_docs(
                self._sample_collection_name, sample_ids=sample_ids
            )

        if frame_ops:
            foo.bulk_write(frame_ops, self._frame_collection)

            # pylint: disable=unexpected-keyword-arg
            fofr.Frame._reload_docs(
                self._frame_collection_name, sample_ids=sample_ids
            )

    @deprecated(reason="Use delete_samples() instead")
    def remove_sample(self, sample_or_id):
        """Removes the given sample from the dataset.

        If reference to a sample exists in memory, the sample object will be
        updated such that ``sample.in_dataset == False``.

        .. warning::

            This method is deprecated and will be removed in a future release.
            Use the drop-in replacement :meth:`delete_samples` instead.

        Args:
            sample_or_id: the sample to remove. Can be any of the following:

                -   a sample ID
                -   a :class:`fiftyone.core.sample.Sample`
                -   a :class:`fiftyone.core.sample.SampleView`
        """
        self.delete_samples(sample_or_id)

    @deprecated(reason="Use delete_samples() instead")
    def remove_samples(self, samples_or_ids):
        """Removes the given samples from the dataset.

        If reference to a sample exists in memory, the sample object will be
        updated such that ``sample.in_dataset == False``.

        .. warning::

            This method is deprecated and will be removed in a future release.
            Use the drop-in replacement :meth:`delete_samples` instead.

        Args:
            samples_or_ids: the samples to remove. Can be any of the following:

                -   a sample ID
                -   an iterable of sample IDs
                -   a :class:`fiftyone.core.sample.Sample` or
                    :class:`fiftyone.core.sample.SampleView`
                -   an iterable of sample IDs
                -   a :class:`fiftyone.core.collections.SampleCollection`
                -   an iterable of :class:`fiftyone.core.sample.Sample` or
                    :class:`fiftyone.core.sample.SampleView` instances
        """
        self.delete_samples(samples_or_ids)

    def save(self):
        """Saves the dataset to the database.

        This only needs to be called when dataset-level information such as its
        :meth:`Dataset.info` is modified.
        """
        self._save()

    def _save(self, view=None, fields=None):
        if view is not None:
            _save_view(view, fields)

        self._doc.save()

    def clone(self, name=None):
        """Creates a clone of the dataset containing deep copies of all samples
        and dataset-level information in this dataset.

        Args:
            name (None): a name for the cloned dataset. By default,
                :func:`get_default_dataset_name` is used

        Returns:
            the new :class:`Dataset`
        """
        return self._clone(name=name)

    def _clone(self, name=None, view=None):
        if name is None:
            name = get_default_dataset_name()

        if view is not None:
            sample_collection = view
        else:
            sample_collection = self

        return _clone_dataset_or_view(sample_collection, name)

    def clear(self):
        """Removes all samples from the dataset.

        If reference to a sample exists in memory, the sample object will be
        updated such that ``sample.in_dataset == False``.
        """
        self._sample_doc_cls.drop_collection()
        fos.Sample._reset_docs(self._sample_collection_name)

        self._frame_doc_cls.drop_collection()
        fofr.Frame._reset_docs(self._frame_collection_name)

    def delete(self):
        """Deletes the dataset.

        Once deleted, only the ``name`` and ``deleted`` attributes of a dataset
        may be accessed.

        If reference to a sample exists in memory, the sample object will be
        updated such that ``sample.in_dataset == False``.
        """
        self.clear()
        _delete_dataset_doc(self._doc)
        self._deleted = True

    def add_dir(
        self,
        dataset_dir,
        dataset_type,
        label_field="ground_truth",
        tags=None,
        expand_schema=True,
        add_info=True,
        **kwargs
    ):
        """Adds the contents of the given directory to the dataset.

        See :doc:`this guide </user_guide/dataset_creation/datasets>` for
        descriptions of available dataset types.

        Args:
            dataset_dir: the dataset directory
            dataset_type (None): the
                :class:`fiftyone.types.dataset_types.Dataset` type of the
                dataset in ``dataset_dir``
            label_field ("ground_truth"): the name (or root name) of the
                field(s) to use for the labels (if applicable)
            tags (None): an optional tag or iterable of tags to attach to each
                sample
            expand_schema (True): whether to dynamically add new sample fields
                encountered to the dataset schema. If False, an error is raised
                if a sample's schema is not a subset of the dataset schema
            add_info (True): whether to add dataset info from the importer (if
                any) to the dataset's ``info``
            **kwargs: optional keyword arguments to pass to the constructor of
                the :class:`fiftyone.utils.data.importers.DatasetImporter` for
                the specified ``dataset_type`` via the syntax
                ``DatasetImporter(dataset_dir, **kwargs)``

        Returns:
            a list of IDs of the samples that were added to the dataset
        """
        if inspect.isclass(dataset_type):
            dataset_type = dataset_type()

        # If the input dataset contains TFRecords, they must be unpacked into a
        # temporary directory during conversion
        if (
            isinstance(
                dataset_type,
                (
                    fot.TFImageClassificationDataset,
                    fot.TFObjectDetectionDataset,
                ),
            )
            and "images_dir" not in kwargs
        ):
            images_dir = get_default_dataset_dir(self.name)
            logger.info("Unpacking images to '%s'", images_dir)
            kwargs["images_dir"] = images_dir

        dataset_importer_cls = dataset_type.get_dataset_importer_cls()

        try:
            dataset_importer = dataset_importer_cls(dataset_dir, **kwargs)
        except Exception as e:
            importer_name = dataset_importer_cls.__name__
            raise ValueError(
                "Failed to construct importer using syntax "
                "%s(dataset_dir, **kwargs); you may need to supply mandatory "
                "arguments to the constructor via `kwargs`. Please consult "
                "the documentation of `%s` to learn more"
                % (importer_name, etau.get_class_name(dataset_importer_cls))
            ) from e

        return self.add_importer(
            dataset_importer,
            label_field=label_field,
            tags=tags,
            expand_schema=expand_schema,
            add_info=add_info,
        )

    def add_archive(
        self,
        archive_path,
        dataset_type,
        cleanup=True,
        label_field="ground_truth",
        tags=None,
        expand_schema=True,
        add_info=True,
        **kwargs
    ):
        """Adds the contents of the given archive to the dataset.

        If the archive does not exist but a dataset with the same root name
        does exist, it is assumed that this directory contains the extracted
        contents of the archive.

        See :doc:`this guide </user_guide/dataset_creation/datasets>` for
        descriptions of available dataset types.

        .. note::

            The following archive formats are explicitly supported::

                .zip, .tar, .tar.gz, .tgz, .tar.bz, .tbz

            If an archive *not* in the above list is found, extraction will be
            attempted via the ``patool`` package, which supports many formats
            but may require that additional system packages be installed.

        Args:
            archive_path: the path to an archive of a dataset directory
            dataset_type (None): the
                :class:`fiftyone.types.dataset_types.Dataset` type of the
                dataset in ``archive_path``
            cleanup (True): whether to delete the archive after extracting it
            label_field ("ground_truth"): the name (or root name) of the
                field(s) to use for the labels (if applicable)
            tags (None): an optional tag or iterable of tags to attach to each
                sample
            expand_schema (True): whether to dynamically add new sample fields
                encountered to the dataset schema. If False, an error is raised
                if a sample's schema is not a subset of the dataset schema
            add_info (True): whether to add dataset info from the importer (if
                any) to the dataset's ``info``
            **kwargs: optional keyword arguments to pass to the constructor of
                the :class:`fiftyone.utils.data.importers.DatasetImporter` for
                the specified ``dataset_type`` via the syntax
                ``DatasetImporter(dataset_dir, **kwargs)``

        Returns:
            a list of IDs of the samples that were added to the dataset
        """
        dataset_dir = etau.split_archive(archive_path)[0]
        if os.path.isfile(archive_path) or not os.path.isdir(dataset_dir):
            etau.extract_archive(
                archive_path, outdir=dataset_dir, delete_archive=cleanup
            )

        return self.add_dir(
            dataset_dir,
            dataset_type,
            label_field=label_field,
            tags=tags,
            expand_schema=expand_schema,
            add_info=add_info,
            **kwargs,
        )

    def add_importer(
        self,
        dataset_importer,
        label_field="ground_truth",
        tags=None,
        expand_schema=True,
        add_info=True,
    ):
        """Adds the samples from the given
        :class:`fiftyone.utils.data.importers.DatasetImporter` to the dataset.

        See :ref:`this guide <custom-dataset-importer>` for more details about
        importing datasets in custom formats by defining your own
        :class:`DatasetImporter <fiftyone.utils.data.importers.DatasetImporter>`.

        Args:
            dataset_importer: a
                :class:`fiftyone.utils.data.importers.DatasetImporter`
            label_field ("ground_truth"): the name (or root name) of the
                field(s) to use for the labels (if applicable)
            tags (None): an optional tag or iterable of tags to attach to each
                sample
            expand_schema (True): whether to dynamically add new sample fields
                encountered to the dataset schema. If False, an error is raised
                if a sample's schema is not a subset of the dataset schema
            add_info (True): whether to add dataset info from the importer (if
                any) to the dataset's ``info``

        Returns:
            a list of IDs of the samples that were added to the dataset
        """
        return foud.import_samples(
            self,
            dataset_importer,
            label_field=label_field,
            tags=tags,
            expand_schema=expand_schema,
            add_info=add_info,
        )

    def add_images(self, samples, sample_parser=None, tags=None):
        """Adds the given images to the dataset.

        This operation does not read the images.

        See :ref:`this guide <custom-sample-parser>` for more details about
        adding images to a dataset by defining your own
        :class:`UnlabeledImageSampleParser <fiftyone.utils.data.parsers.UnlabeledImageSampleParser>`.

        Args:
            samples: an iterable of data. If no ``sample_parser`` is provided,
                this must be an iterable of image paths. If a ``sample_parser``
                is provided, this can be an arbitrary iterable whose elements
                can be parsed by the sample parser
            sample_parser (None): a
                :class:`fiftyone.utils.data.parsers.UnlabeledImageSampleParser`
                instance to use to parse ``samples``
            tags (None): an optional tag or iterable of tags to attach to each
                sample

        Returns:
            a list of IDs of the samples that were added to the dataset
        """
        if sample_parser is None:
            sample_parser = foud.ImageSampleParser()

        return foud.add_images(self, samples, sample_parser, tags=tags)

    def add_labeled_images(
        self,
        samples,
        sample_parser,
        label_field="ground_truth",
        tags=None,
        expand_schema=True,
    ):
        """Adds the given labeled images to the dataset.

        This operation will iterate over all provided samples, but the images
        will not be read (unless the sample parser requires it in order to
        compute image metadata).

        See :ref:`this guide <custom-sample-parser>` for more details about
        adding labeled images to a dataset by defining your own
        :class:`LabeledImageSampleParser <fiftyone.utils.data.parsers.LabeledImageSampleParser>`.

        Args:
            samples: an iterable of data
            sample_parser: a
                :class:`fiftyone.utils.data.parsers.LabeledImageSampleParser`
                instance to use to parse ``samples``
            label_field ("ground_truth"): the name (or root name) of the
                field(s) to use for the labels (if applicable)
            tags (None): an optional tag or iterable of tags to attach to each
                sample
            expand_schema (True): whether to dynamically add new sample fields
                encountered to the dataset schema. If False, an error is raised
                if a sample's schema is not a subset of the dataset schema

        Returns:
            a list of IDs of the samples that were added to the dataset
        """
        return foud.add_labeled_images(
            self,
            samples,
            sample_parser,
            label_field=label_field,
            tags=tags,
            expand_schema=expand_schema,
        )

    def add_images_dir(self, images_dir, tags=None, recursive=True):
        """Adds the given directory of images to the dataset.

        See :class:`fiftyone.types.dataset_types.ImageDirectory` for format
        details. In particular, note that files with non-image MIME types are
        omitted.

        This operation does not read the images.

        Args:
            images_dir: a directory of images
            tags (None): an optional tag or iterable of tags to attach to each
                sample
            recursive (True): whether to recursively traverse subdirectories

        Returns:
            a list of IDs of the samples in the dataset
        """
        image_paths = foud.parse_images_dir(images_dir, recursive=recursive)
        sample_parser = foud.ImageSampleParser()
        return self.add_images(image_paths, sample_parser, tags=tags)

    def add_images_patt(self, images_patt, tags=None):
        """Adds the given glob pattern of images to the dataset.

        This operation does not read the images.

        Args:
            images_patt: a glob pattern of images like
                ``/path/to/images/*.jpg``
            tags (None): an optional tag or iterable of tags to attach to each
                sample

        Returns:
            a list of IDs of the samples in the dataset
        """
        image_paths = etau.get_glob_matches(images_patt)
        sample_parser = foud.ImageSampleParser()
        return self.add_images(image_paths, sample_parser, tags=tags)

    def ingest_images(
        self,
        samples,
        sample_parser=None,
        tags=None,
        dataset_dir=None,
        image_format=None,
    ):
        """Ingests the given iterable of images into the dataset.

        The images are read in-memory and written to ``dataset_dir``.

        See :ref:`this guide <custom-sample-parser>` for more details about
        ingesting images into a dataset by defining your own
        :class:`UnlabeledImageSampleParser <fiftyone.utils.data.parsers.UnlabeledImageSampleParser>`.

        Args:
            samples: an iterable of data. If no ``sample_parser`` is
                provided, this must be an iterable of image paths. If a
                ``sample_parser`` is provided, this can be an arbitrary
                iterable whose elements can be parsed by the sample parser
            sample_parser (None): a
                :class:`fiftyone.utils.data.parsers.UnlabeledImageSampleParser`
                instance to use to parse ``samples``
            tags (None): an optional tag or iterable of tags to attach to each
                sample
            dataset_dir (None): the directory in which the images will be
                written. By default, :func:`get_default_dataset_dir` is used
            image_format (None): the image format to use to write the images to
                disk. By default, ``fiftyone.config.default_image_ext`` is used

        Returns:
            a list of IDs of the samples in the dataset
        """
        if sample_parser is None:
            sample_parser = foud.ImageSampleParser()

        if dataset_dir is None:
            dataset_dir = get_default_dataset_dir(self.name)

        dataset_ingestor = foud.UnlabeledImageDatasetIngestor(
            dataset_dir, samples, sample_parser, image_format=image_format,
        )

        return self.add_importer(dataset_ingestor, tags=tags)

    def ingest_labeled_images(
        self,
        samples,
        sample_parser,
        label_field="ground_truth",
        tags=None,
        expand_schema=True,
        dataset_dir=None,
        skip_unlabeled=False,
        image_format=None,
    ):
        """Ingests the given iterable of labeled image samples into the
        dataset.

        The images are read in-memory and written to ``dataset_dir``.

        See :ref:`this guide <custom-sample-parser>` for more details about
        ingesting labeled images into a dataset by defining your own
        :class:`LabeledImageSampleParser <fiftyone.utils.data.parsers.LabeledImageSampleParser>`.

        Args:
            samples: an iterable of data
            sample_parser: a
                :class:`fiftyone.utils.data.parsers.LabeledImageSampleParser`
                instance to use to parse ``samples``
            label_field ("ground_truth"): the name (or root name) of the
                field(s) to use for the labels (if applicable)
            tags (None): an optional tag or iterable of tags to attach to each
                sample
            expand_schema (True): whether to dynamically add new sample fields
                encountered to the dataset schema. If False, an error is raised
                if the sample's schema is not a subset of the dataset schema
            dataset_dir (None): the directory in which the images will be
                written. By default, :func:`get_default_dataset_dir` is used
            skip_unlabeled (False): whether to skip unlabeled images when
                importing
            image_format (None): the image format to use to write the images to
                disk. By default, ``fiftyone.config.default_image_ext`` is used

        Returns:
            a list of IDs of the samples in the dataset
        """
        if dataset_dir is None:
            dataset_dir = get_default_dataset_dir(self.name)

        dataset_ingestor = foud.LabeledImageDatasetIngestor(
            dataset_dir,
            samples,
            sample_parser,
            skip_unlabeled=skip_unlabeled,
            image_format=image_format,
        )

        return self.add_importer(
            dataset_ingestor,
            label_field=label_field,
            tags=tags,
            expand_schema=expand_schema,
        )

    def add_videos(self, samples, sample_parser=None, tags=None):
        """Adds the given videos to the dataset.

        This operation does not read the videos.

        See :ref:`this guide <custom-sample-parser>` for more details about
        adding videos to a dataset by defining your own
        :class:`UnlabeledVideoSampleParser <fiftyone.utils.data.parsers.UnlabeledVideoSampleParser>`.

        Args:
            samples: an iterable of data. If no ``sample_parser`` is provided,
                this must be an iterable of video paths. If a ``sample_parser``
                is provided, this can be an arbitrary iterable whose elements
                can be parsed by the sample parser
            sample_parser (None): a
                :class:`fiftyone.utils.data.parsers.UnlabeledImageSampleParser`
                instance to use to parse ``samples``
            tags (None): an optional tag or iterable of tags to attach to each
                sample

        Returns:
            a list of IDs of the samples that were added to the dataset
        """
        if sample_parser is None:
            sample_parser = foud.VideoSampleParser()

        return foud.add_videos(self, samples, sample_parser, tags=tags)

    def add_labeled_videos(
        self,
        samples,
        sample_parser,
        label_field="ground_truth",
        tags=None,
        expand_schema=True,
    ):
        """Adds the given labeled videos to the dataset.

        This operation will iterate over all provided samples, but the videos
        will not be read/decoded/etc.

        See :ref:`this guide <custom-sample-parser>` for more details about
        adding labeled videos to a dataset by defining your own
        :class:`LabeledVideoSampleParser <fiftyone.utils.data.parsers.LabeledVideoSampleParser>`.

        Args:
            samples: an iterable of data
            sample_parser: a
                :class:`fiftyone.utils.data.parsers.LabeledVideoSampleParser`
                instance to use to parse ``samples``
            label_field ("ground_truth"): the name (or root name) of the
                frame field(s) to use for the labels
            tags (None): an optional tag or iterable of tags to attach to each
                sample
            expand_schema (True): whether to dynamically add new sample fields
                encountered to the dataset schema. If False, an error is raised
                if a sample's schema is not a subset of the dataset schema

        Returns:
            a list of IDs of the samples that were added to the dataset
        """
        return foud.add_labeled_videos(
            self,
            samples,
            sample_parser,
            label_field=label_field,
            tags=tags,
            expand_schema=expand_schema,
        )

    def add_videos_dir(self, videos_dir, tags=None, recursive=True):
        """Adds the given directory of videos to the dataset.

        See :class:`fiftyone.types.dataset_types.VideoDirectory` for format
        details. In particular, note that files with non-video MIME types are
        omitted.

        This operation does not read/decode the videos.

        Args:
            videos_dir: a directory of videos
            tags (None): an optional tag or iterable of tags to attach to each
                sample
            recursive (True): whether to recursively traverse subdirectories

        Returns:
            a list of IDs of the samples in the dataset
        """
        video_paths = foud.parse_videos_dir(videos_dir, recursive=recursive)
        sample_parser = foud.VideoSampleParser()
        return self.add_videos(video_paths, sample_parser, tags=tags)

    def add_videos_patt(self, videos_patt, tags=None):
        """Adds the given glob pattern of videos to the dataset.

        This operation does not read/decode the videos.

        Args:
            videos_patt: a glob pattern of videos like
                ``/path/to/videos/*.mp4``
            tags (None): an optional tag or iterable of tags to attach to each
                sample

        Returns:
            a list of IDs of the samples in the dataset
        """
        video_paths = etau.get_glob_matches(videos_patt)
        sample_parser = foud.VideoSampleParser()
        return self.add_videos(video_paths, sample_parser, tags=tags)

    def ingest_videos(
        self, samples, sample_parser=None, tags=None, dataset_dir=None,
    ):
        """Ingests the given iterable of videos into the dataset.

        The videos are copied to ``dataset_dir``.

        See :ref:`this guide <custom-sample-parser>` for more details about
        ingesting videos into a dataset by defining your own
        :class:`UnlabeledVideoSampleParser <fiftyone.utils.data.parsers.UnlabeledVideoSampleParser>`.

        Args:
            samples: an iterable of data. If no ``sample_parser`` is provided,
                this must be an iterable of video paths. If a ``sample_parser``
                is provided, this can be an arbitrary iterable whose elements
                can be parsed by the sample parser
            sample_parser (None): a
                :class:`fiftyone.utils.data.parsers.UnlabeledImageSampleParser`
                instance to use to parse ``samples``
            tags (None): an optional tag or iterable of tags to attach to each
                sample
            dataset_dir (None): the directory in which the videos will be
                written. By default, :func:`get_default_dataset_dir` is used

        Returns:
            a list of IDs of the samples in the dataset
        """
        if sample_parser is None:
            sample_parser = foud.VideoSampleParser()

        if dataset_dir is None:
            dataset_dir = get_default_dataset_dir(self.name)

        dataset_ingestor = foud.UnlabeledVideoDatasetIngestor(
            dataset_dir, samples, sample_parser
        )

        return self.add_importer(dataset_ingestor, tags=tags)

    def ingest_labeled_videos(
        self,
        samples,
        sample_parser,
        tags=None,
        expand_schema=True,
        dataset_dir=None,
        skip_unlabeled=False,
    ):
        """Ingests the given iterable of labeled video samples into the
        dataset.

        The videos are copied to ``dataset_dir``.

        See :ref:`this guide <custom-sample-parser>` for more details about
        ingesting labeled videos into a dataset by defining your own
        :class:`LabeledVideoSampleParser <fiftyone.utils.data.parsers.LabeledVideoSampleParser>`.

        Args:
            samples: an iterable of data
            sample_parser: a
                :class:`fiftyone.utils.data.parsers.LabeledVideoSampleParser`
                instance to use to parse ``samples``
            tags (None): an optional tag or iterable of tags to attach to each
                sample
            expand_schema (True): whether to dynamically add new sample fields
                encountered to the dataset schema. If False, an error is raised
                if the sample's schema is not a subset of the dataset schema
            dataset_dir (None): the directory in which the videos will be
                written. By default, :func:`get_default_dataset_dir` is used
            skip_unlabeled (False): whether to skip unlabeled videos when
                importing

        Returns:
            a list of IDs of the samples in the dataset
        """
        if dataset_dir is None:
            dataset_dir = get_default_dataset_dir(self.name)

        dataset_ingestor = foud.LabeledVideoDatasetIngestor(
            dataset_dir, samples, sample_parser, skip_unlabeled=skip_unlabeled,
        )

        return self.add_importer(
            dataset_ingestor, tags=tags, expand_schema=expand_schema
        )

    @classmethod
    def from_dir(
        cls,
        dataset_dir,
        dataset_type,
        name=None,
        label_field="ground_truth",
        tags=None,
        **kwargs
    ):
        """Creates a :class:`Dataset` from the contents of the given directory.

        See :doc:`this guide </user_guide/dataset_creation/datasets>` for
        descriptions of available dataset types.

        Args:
            dataset_dir: the dataset directory
            dataset_type: the :class:`fiftyone.types.dataset_types.Dataset`
                type of the dataset in ``dataset_dir``
            name (None): a name for the dataset. By default,
                :func:`get_default_dataset_name` is used
            label_field ("ground_truth"): the name (or root name) of the
                field(s) to use for the labels (if applicable)
            tags (None): an optional tag or iterable of tags to attach to each
                sample
            **kwargs: optional keyword arguments to pass to the constructor of
                the :class:`fiftyone.utils.data.importers.DatasetImporter` for
                the specified ``dataset_type`` via the syntax
                ``DatasetImporter(dataset_dir, **kwargs)``

        Returns:
            a :class:`Dataset`
        """
        dataset = cls(name)
        dataset.add_dir(
            dataset_dir,
            dataset_type,
            label_field=label_field,
            tags=tags,
            **kwargs,
        )
        return dataset

    @classmethod
    def from_archive(
        cls,
        archive_path,
        dataset_type,
        cleanup=True,
        name=None,
        label_field="ground_truth",
        tags=None,
        **kwargs
    ):
        """Creates a :class:`Dataset` from the contents of the given archive.

        If the archive does not exist but a dataset with the same root name
        does exist, it is assumed that this directory contains the extracted
        contents of the archive.

        See :doc:`this guide </user_guide/dataset_creation/datasets>` for
        descriptions of available dataset types.

        .. note::

            The following archive formats are explicitly supported::

                .zip, .tar, .tar.gz, .tgz, .tar.bz, .tbz

            If an archive *not* in the above list is found, extraction will be
            attempted via the ``patool`` package, which supports many formats
            but may require that additional system packages be installed.

        Args:
            archive_path: the path to an archive of a dataset directory
            dataset_type: the :class:`fiftyone.types.dataset_types.Dataset`
                type of the dataset in ``archive_path``
            cleanup (True): whether to delete the archive after extracting it
            name (None): a name for the dataset. By default,
                :func:`get_default_dataset_name` is used
            label_field ("ground_truth"): the name (or root name) of the
                field(s) to use for the labels (if applicable)
            tags (None): an optional tag or iterable of tags to attach to each
                sample
            **kwargs: optional keyword arguments to pass to the constructor of
                the :class:`fiftyone.utils.data.importers.DatasetImporter` for
                the specified ``dataset_type`` via the syntax
                ``DatasetImporter(dataset_dir, **kwargs)``

        Returns:
            a :class:`Dataset`
        """
        dataset = cls(name)
        dataset.add_archive(
            archive_path,
            dataset_type,
            cleanup=cleanup,
            label_field=label_field,
            tags=tags,
            **kwargs,
        )
        return dataset

    @classmethod
    def from_importer(
        cls, dataset_importer, name=None, label_field="ground_truth", tags=None
    ):
        """Creates a :class:`Dataset` by importing the samples in the given
        :class:`fiftyone.utils.data.importers.DatasetImporter`.

        See :ref:`this guide <custom-dataset-importer>` for more details about
        providing a custom
        :class:`DatasetImporter <fiftyone.utils.data.importers.DatasetImporter>`
        to import datasets into FiftyOne.

        Args:
            dataset_importer: a
                :class:`fiftyone.utils.data.importers.DatasetImporter`
            name (None): a name for the dataset. By default,
                :func:`get_default_dataset_name` is used
            label_field ("ground_truth"): the name (or root name) of the
                field(s) to use for the labels (if applicable)
            tags (None): an optional tag or iterable of tags to attach to each
                sample

        Returns:
            a :class:`Dataset`
        """
        dataset = cls(name)
        dataset.add_importer(
            dataset_importer, label_field=label_field, tags=tags
        )
        return dataset

    @classmethod
    def from_images(cls, samples, sample_parser, name=None, tags=None):
        """Creates a :class:`Dataset` from the given images.

        This operation does not read the images.

        See :ref:`this guide <custom-sample-parser>` for more details about
        providing a custom
        :class:`UnlabeledImageSampleParser <fiftyone.utils.data.parsers.UnlabeledImageSampleParser>`
        to load image samples into FiftyOne.

        Args:
            samples: an iterable of data
            sample_parser: a
                :class:`fiftyone.utils.data.parsers.UnlabeledImageSampleParser`
                instance to use to parse ``samples``
            name (None): a name for the dataset. By default,
                :func:`get_default_dataset_name` is used
            tags (None): an optional tag or iterable of tags to attach to each
                sample

        Returns:
            a :class:`Dataset`
        """
        dataset = cls(name)
        dataset.add_images(samples, sample_parser, tags=tags)
        return dataset

    @classmethod
    def from_labeled_images(
        cls,
        samples,
        sample_parser,
        name=None,
        label_field="ground_truth",
        tags=None,
    ):
        """Creates a :class:`Dataset` from the given labeled images.

        This operation will iterate over all provided samples, but the images
        will not be read.

        See :ref:`this guide <custom-sample-parser>` for more details about
        providing a custom
        :class:`LabeledImageSampleParser <fiftyone.utils.data.parsers.LabeledImageSampleParser>`
        to load labeled image samples into FiftyOne.

        Args:
            samples: an iterable of data
            sample_parser: a
                :class:`fiftyone.utils.data.parsers.LabeledImageSampleParser`
                instance to use to parse ``samples``
            name (None): a name for the dataset. By default,
                :func:`get_default_dataset_name` is used
            label_field ("ground_truth"): the name (or root name) of the
                field(s) to use for the labels
            tags (None): an optional tag or iterable of tags to attach to each
                sample

        Returns:
            a :class:`Dataset`
        """
        dataset = cls(name)
        dataset.add_labeled_images(
            samples, sample_parser, label_field=label_field, tags=tags,
        )
        return dataset

    @classmethod
    def from_images_dir(cls, images_dir, name=None, tags=None, recursive=True):
        """Creates a :class:`Dataset` from the given directory of images.

        This operation does not read the images.

        Args:
            images_dir: a directory of images
            name (None): a name for the dataset. By default,
                :func:`get_default_dataset_name` is used
            tags (None): an optional tag or iterable of tags to attach to each
                sample
            recursive (True): whether to recursively traverse subdirectories

        Returns:
            a :class:`Dataset`
        """
        dataset = cls(name)
        dataset.add_images_dir(images_dir, tags=tags, recursive=recursive)
        return dataset

    @classmethod
    def from_images_patt(cls, images_patt, name=None, tags=None):
        """Creates a :class:`Dataset` from the given glob pattern of images.

        This operation does not read the images.

        Args:
            images_patt: a glob pattern of images like
                ``/path/to/images/*.jpg``
            name (None): a name for the dataset. By default,
                :func:`get_default_dataset_name` is used
            tags (None): an optional tag or iterable of tags to attach to each
                sample

        Returns:
            a :class:`Dataset`
        """
        dataset = cls(name)
        dataset.add_images_patt(images_patt, tags=tags)
        return dataset

    @classmethod
    def from_videos(cls, samples, sample_parser, name=None, tags=None):
        """Creates a :class:`Dataset` from the given videos.

        This operation does not read/decode the videos.

        See :ref:`this guide <custom-sample-parser>` for more details about
        providing a custom
        :class:`UnlabeledVideoSampleParser <fiftyone.utils.data.parsers.UnlabeledVideoSampleParser>`
        to load video samples into FiftyOne.

        Args:
            samples: an iterable of data
            sample_parser: a
                :class:`fiftyone.utils.data.parsers.UnlabeledVideoSampleParser`
                instance to use to parse ``samples``
            name (None): a name for the dataset. By default,
                :func:`get_default_dataset_name` is used
            tags (None): an optional tag or iterable of tags to attach to each
                sample

        Returns:
            a :class:`Dataset`
        """
        dataset = cls(name)
        dataset.add_videos(samples, sample_parser, tags=tags)
        return dataset

    @classmethod
    def from_labeled_videos(
        cls, samples, sample_parser, name=None, tags=None,
    ):
        """Creates a :class:`Dataset` from the given labeled videos.

        This operation will iterate over all provided samples, but the videos
        will not be read/decoded/etc.

        See :ref:`this guide <custom-sample-parser>` for more details about
        providing a custom
        :class:`LabeledVideoSampleParser <fiftyone.utils.data.parsers.LabeledVideoSampleParser>`
        to load labeled video samples into FiftyOne.

        Args:
            samples: an iterable of data
            sample_parser: a
                :class:`fiftyone.utils.data.parsers.LabeledVideoSampleParser`
                instance to use to parse ``samples``
            name (None): a name for the dataset. By default,
                :func:`get_default_dataset_name` is used
            tags (None): an optional tag or iterable of tags to attach to each
                sample

        Returns:
            a :class:`Dataset`
        """
        dataset = cls(name)
        dataset.add_labeled_videos(samples, sample_parser, tags=tags)
        return dataset

    @classmethod
    def from_videos_dir(cls, videos_dir, name=None, tags=None, recursive=True):
        """Creates a :class:`Dataset` from the given directory of videos.

        This operation does not read/decode the videos.

        Args:
            videos_dir: a directory of videos
            name (None): a name for the dataset. By default,
                :func:`get_default_dataset_name` is used
            tags (None): an optional tag or iterable of tags to attach to each
                sample
            recursive (True): whether to recursively traverse subdirectories

        Returns:
            a :class:`Dataset`
        """
        dataset = cls(name)
        dataset.add_videos_dir(videos_dir, tags=tags, recursive=recursive)
        return dataset

    @classmethod
    def from_videos_patt(cls, videos_patt, name=None, tags=None):
        """Creates a :class:`Dataset` from the given glob pattern of videos.

        This operation does not read/decode the videos.

        Args:
            videos_patt: a glob pattern of videos like
                ``/path/to/videos/*.mp4``
            name (None): a name for the dataset. By default,
                :func:`get_default_dataset_name` is used
            tags (None): an optional tag or iterable of tags to attach to each
                sample

        Returns:
            a :class:`Dataset`
        """
        dataset = cls(name)
        dataset.add_videos_patt(videos_patt, tags=tags)
        return dataset

    def list_indexes(self, include_private=False):
        """Returns the fields of the dataset that are indexed.

        Args:
            include_private (False): whether to include private fields that
                start with ``_``

        Returns:
            a list of field names
        """
        index_info = self._sample_collection.index_information()
        index_fields = [v["key"][0][0] for v in index_info.values()]

        if include_private:
            return index_fields

        return [f for f in index_fields if not f.startswith("_")]

    def create_index(self, field_name, unique=False, sphere2d=False):
        """Creates an index on the given field.

        If the given field already has a unique index, it will be retained
        regardless of the ``unique`` value you specify.

        If the given field already has a non-unique index but you requested a
        unique index, the existing index will be replaced with a unique index.

        Indexes enable efficient sorting, merging, and other such operations.

        Args:
            field_name: the field name or ``embedded.field.name``
            unique (False): whether to add a uniqueness constraint to the index
            sphere2d (False): whether the field is a GeoJSON field that
                requires a sphere2d index
        """
        root = field_name.split(".", 1)[0]

        if root not in self.get_field_schema(include_private=True):
            raise ValueError("Dataset has no field '%s'" % root)

        index_info = self._sample_collection.index_information()
        index_map = {
            v["key"][0][0]: v.get("unique", False) for v in index_info.values()
        }
        if field_name in index_map:
            _unique = index_map[field_name]
            if _unique or (unique == _unique):
                # Satisfactory index already exists
                return

            # Must drop existing index
            self.drop_index(field_name)

        if sphere2d:
            index_spec = [(field_name, "2dsphere")]
        else:
            index_spec = field_name

        self._sample_collection.create_index(index_spec, unique=unique)

    def drop_index(self, field_name):
        """Drops the index on the given field.

        Args:
            field_name: the field name or ``embedded.field.name``
        """
        index_info = self._sample_collection.index_information()
        index_map = {v["key"][0][0]: k for k, v in index_info.items()}

        if field_name not in index_map:
            if ("." not in field_name) and (
                field_name not in self.get_field_schema()
            ):
                raise ValueError("Dataset has no field '%s'" % field_name)

            raise ValueError("Dataset field '%s' is not indexed" % field_name)

        self._sample_collection.drop_index(index_map[field_name])

    @classmethod
    def from_dict(cls, d, name=None, rel_dir=None, frame_labels_dir=None):
        """Loads a :class:`Dataset` from a JSON dictionary generated by
        :func:`fiftyone.core.collections.SampleCollection.to_dict`.

        The JSON dictionary can contain an export of any
        :class:`fiftyone.core.collections.SampleCollection`, e.g.,
        :class:`Dataset` or :class:`fiftyone.core.view.DatasetView`.

        Args:
            d: a JSON dictionary
            name (None): a name for the new dataset. By default, ``d["name"]``
                is used
            rel_dir (None): a relative directory to prepend to the ``filepath``
                of each sample if the filepath is not absolute (begins with a
                path separator). The path is converted to an absolute path
                (if necessary) via
                ``os.path.abspath(os.path.expanduser(rel_dir))``
            frame_labels_dir (None): a directory of per-sample JSON files
                containing the frame labels for video samples. If omitted, it
                is assumed that the frame labels are included directly in the
                provided JSON dict. Only applicable to video datasets

        Returns:
            a :class:`Dataset`
        """
        if name is None:
            name = d["name"]

        if rel_dir is not None:
            rel_dir = os.path.abspath(os.path.expanduser(rel_dir))

        name = make_unique_dataset_name(name)
        dataset = cls(name)

        media_type = d.get("media_type", None)
        if media_type is not None:
            dataset.media_type = media_type

        dataset._apply_field_schema(d["sample_fields"])
        if media_type == fom.VIDEO:
            dataset._apply_frame_field_schema(d["frame_fields"])

        dataset.info = d.get("info", {})

        dataset.classes = d.get("classes", {})
        dataset.default_classes = d.get("default_classes", [])

        dataset.mask_targets = dataset._parse_mask_targets(
            d.get("mask_targets", {})
        )
        dataset.default_mask_targets = dataset._parse_default_mask_targets(
            d.get("default_mask_targets", {})
        )

        def parse_sample(sd):
            if rel_dir and not sd["filepath"].startswith(os.path.sep):
                sd["filepath"] = os.path.join(rel_dir, sd["filepath"])

            if media_type == fom.VIDEO:
                frames = sd.pop("frames", {})

                if etau.is_str(frames):
                    frames_path = os.path.join(frame_labels_dir, frames)
                    frames = etas.load_json(frames_path).get("frames", {})

                sample = fos.Sample.from_dict(sd)

                for key, value in frames.items():
                    sample.frames[int(key)] = fofr.Frame.from_dict(value)
            else:
                sample = fos.Sample.from_dict(sd)

            return sample

        samples = d["samples"]
        num_samples = len(samples)
        _samples = map(parse_sample, samples)
        dataset.add_samples(
            _samples, expand_schema=False, num_samples=num_samples
        )

        return dataset

    @classmethod
    def from_json(
        cls, path_or_str, name=None, rel_dir=None, frame_labels_dir=None
    ):
        """Loads a :class:`Dataset` from JSON generated by
        :func:`fiftyone.core.collections.SampleCollection.write_json` or
        :func:`fiftyone.core.collections.SampleCollection.to_json`.

        The JSON file can contain an export of any
        :class:`fiftyone.core.collections.SampleCollection`, e.g.,
        :class:`Dataset` or :class:`fiftyone.core.view.DatasetView`.

        Args:
            path_or_str: the path to a JSON file on disk or a JSON string
            name (None): a name for the new dataset. By default, ``d["name"]``
                is used
            rel_dir (None): a relative directory to prepend to the ``filepath``
                of each sample, if the filepath is not absolute (begins with a
                path separator). The path is converted to an absolute path
                (if necessary) via
                ``os.path.abspath(os.path.expanduser(rel_dir))``

        Returns:
            a :class:`Dataset`
        """
        d = etas.load_json(path_or_str)
        return cls.from_dict(
            d, name=name, rel_dir=rel_dir, frame_labels_dir=frame_labels_dir
        )

    def _add_view_stage(self, stage):
        return self.view().add_stage(stage)

    def _pipeline(
        self,
        pipeline=None,
        attach_frames=False,
        detach_frames=False,
        frames_only=False,
    ):
        if self.media_type != fom.VIDEO:
            attach_frames = False
            detach_frames = False
            frames_only = False

        if not attach_frames:
            detach_frames = False

        if frames_only:
            attach_frames = True

        if attach_frames:
            _pipeline = [
                {
                    "$lookup": {
                        "from": self._frame_collection_name,
                        "let": {"sample_id": "$_id"},
                        "pipeline": [
                            {
                                "$match": {
                                    "$expr": {
                                        "$eq": ["$$sample_id", "$_sample_id"]
                                    }
                                }
                            },
                            {"$sort": {"frame_number": 1}},
                        ],
                        "as": "frames",
                    }
                }
            ]
        else:
            _pipeline = []

        if pipeline is not None:
            _pipeline += pipeline

        if detach_frames:
            _pipeline += [{"$project": {"frames": False}}]
        elif frames_only:
            _pipeline += [
                {"$project": {"frames": True}},
                {"$unwind": "$frames"},
                {"$replaceRoot": {"newRoot": "$frames"}},
            ]

        return _pipeline

    def _aggregate(
        self,
        pipeline=None,
        attach_frames=False,
        detach_frames=False,
        frames_only=False,
    ):
        _pipeline = self._pipeline(
            pipeline=pipeline,
            attach_frames=attach_frames,
            detach_frames=detach_frames,
            frames_only=frames_only,
        )

        return foo.aggregate(self._sample_collection, _pipeline)

    @property
    def _sample_collection_name(self):
        return self._sample_doc_cls._meta["collection"]

    @property
    def _sample_collection(self):
        return foo.get_db_conn()[self._sample_collection_name]

    @property
    def _frame_collection_name(self):
        return "frames." + self._sample_collection_name

    @property
    def _frame_collection(self):
        return foo.get_db_conn()[self._frame_collection_name]

    @property
    def _frame_indexes(self):
        index_info = self._frame_collection.index_information()
        return [k["key"][0][0] for k in index_info.values()]

    def _apply_field_schema(self, new_fields):
        curr_fields = self.get_field_schema()
        add_field_fcn = self.add_sample_field
        self._apply_schema(curr_fields, new_fields, add_field_fcn)

    def _apply_frame_field_schema(self, new_fields):
        curr_fields = self.get_frame_field_schema()
        add_field_fcn = self.add_frame_field
        self._apply_schema(curr_fields, new_fields, add_field_fcn)

    def _apply_schema(self, curr_fields, new_fields, add_field_fcn):
        for field_name, field_str in new_fields.items():
            if field_name in curr_fields:
                # Ensure that existing field matches the requested field
                _new_field_str = str(field_str)
                _curr_field_str = str(curr_fields[field_name])
                if _new_field_str != _curr_field_str:
                    raise ValueError(
                        "Existing field %s=%s does not match new field type %s"
                        % (field_name, _curr_field_str, _new_field_str)
                    )
            else:
                # Add new field
                ftype, embedded_doc_type, subfield = fof.parse_field_str(
                    field_str
                )
                add_field_fcn(
                    field_name,
                    ftype,
                    embedded_doc_type=embedded_doc_type,
                    subfield=subfield,
                )

    def _ensure_label_field(self, label_field, label_cls):
        if label_field not in self.get_field_schema():
            self.add_sample_field(
                label_field,
                fof.EmbeddedDocumentField,
                embedded_doc_type=label_cls,
            )

    def _expand_schema(self, samples):
        expanded = False
        fields = self.get_field_schema(include_private=True)
        for sample in samples:
            self._validate_media_type(sample)

            if self.media_type == fom.VIDEO:
                expanded |= self._expand_frame_schema(sample.frames)

            for field_name in sample._get_field_names(include_private=True):
                if field_name == "_id":
                    continue

                if field_name in fields:
                    continue

                value = sample[field_name]
                if value is None:
                    continue

                self._sample_doc_cls.add_implied_field(field_name, value)
                fields = self.get_field_schema(include_private=True)
                expanded = True

        if expanded:
            self._reload()

    def _expand_frame_schema(self, frames):
        expanded = False
        fields = self.get_frame_field_schema(include_private=True)
        for frame in frames.values():
            for field_name in frame._get_field_names(include_private=True):
                if field_name == "_id":
                    continue

                if field_name in fields:
                    continue

                value = frame[field_name]
                if value is None:
                    continue

                self._frame_doc_cls.add_implied_field(field_name, value)
                fields = self.get_frame_field_schema(include_private=True)
                expanded = True

        return expanded

    def _validate_media_type(self, sample):
        if self.media_type != sample.media_type:
            raise fom.MediaTypeError(
                "Sample media type '%s' does not match dataset media type '%s'"
                % (sample.media_type, self.media_type)
            )

    def _sample_dict_to_doc(self, d):
        try:
            return self._sample_doc_cls.from_dict(d, extended=False)
        except:
            # The dataset's schema may have been changed in another process;
            # let's try reloading to see if that fixes things
            self.reload()

            return self._sample_doc_cls.from_dict(d, extended=False)

    def _frame_dict_to_doc(self, d):
        try:
            return self._frame_doc_cls.from_dict(d, extended=False)
        except:
            # The dataset's schema may have been changed in another process;
            # let's try reloading to see if that fixes things
            self.reload()

            return self._frame_doc_cls.from_dict(d, extended=False)

<<<<<<< HEAD
    def _validate_sample(self, sample):
        fields = self._sample_doc_cls._fields

        non_existent_fields = {
            fn for fn in sample.field_names if fn not in fields
        }

        if self.media_type == fom.VIDEO:
            non_existent_fields.discard("frames")

        if non_existent_fields:
            msg = "The fields %s do not exist on the dataset '%s'" % (
                non_existent_fields,
                self.name,
            )
            raise moe.FieldDoesNotExist(msg)

        for field_name, value in sample.iter_fields():
            field = fields[field_name]
            if (
                (value is None and field.null)
                or (field_name == "id")
                or (field_name == "frames" and self.media_type == fom.VIDEO)
            ):
                continue
=======
    def _validate_samples(self, samples):
        fields = self.get_field_schema(include_private=True)
        for sample in samples:
            non_existent_fields = set()

            for field_name, value in sample.iter_fields():
                field = fields.get(field_name, None)
                if field is None:
                    if value is not None:
                        non_existent_fields.add(field_name)
                else:
                    if value is not None or not field.null:
                        field.validate(value)
>>>>>>> 6f7afe1f

            if non_existent_fields:
                raise ValueError(
                    "Fields %s do not exist on dataset '%s'"
                    % (non_existent_fields, self.name)
                )

    def reload(self):
        """Reloads the dataset and any in-memory samples from the database."""
        self._reload(hard=True)
        self._reload_docs(hard=True)
        self._evaluation_cache.clear()
        self._brain_cache.clear()

    def _reload(self, hard=False):
        if not hard:
            self._doc.reload()
            return

        (
            self._doc,
            self._sample_doc_cls,
            self._frame_doc_cls,
        ) = _load_dataset(self.name, migrate=False)

    def _reload_docs(self, hard=False):
        fos.Sample._reload_docs(self._sample_collection_name, hard=hard)

        if self.media_type == fom.VIDEO:
            fofr.Frame._reload_docs(self._frame_collection_name, hard=hard)

    def _serialize(self):
        return self._doc.to_dict(extended=True)


def _get_random_characters(n):
    return "".join(
        random.choice(string.ascii_lowercase + string.digits) for _ in range(n)
    )


def _list_datasets(include_private=False):
    if include_private:
        # pylint: disable=no-member
        return sorted(foo.DatasetDocument.objects.distinct("name"))

    # Datasets whose sample collections don't start with `samples.` are private
    # e.g., patches datasets
    # pylint: disable=no-member
    return sorted(
        foo.DatasetDocument.objects.filter(
            sample_collection_name__startswith="samples."
        ).distinct("name")
    )


def _create_dataset(name, persistent=False, media_type=None, patches=False):
    if dataset_exists(name):
        raise ValueError(
            (
                "Dataset '%s' already exists; use `fiftyone.load_dataset()` "
                "to load an existing dataset"
            )
            % name
        )

    sample_collection_name = _make_sample_collection_name(patches)
    sample_doc_cls = _create_sample_document_cls(sample_collection_name)

    frame_collection_name = "frames." + sample_collection_name
    frame_doc_cls = _create_frame_document_cls(frame_collection_name)

    dataset_doc = foo.DatasetDocument(
        media_type=media_type,
        name=name,
        sample_collection_name=sample_collection_name,
        persistent=persistent,
        sample_fields=foo.SampleFieldDocument.list_from_field_schema(
            sample_doc_cls._fields  # pylint: disable=no-member
        ),
        version=focn.VERSION,
    )
    dataset_doc.save()

    # Create indexes
    _create_indexes(sample_collection_name, frame_collection_name)

    return dataset_doc, sample_doc_cls, frame_doc_cls


def _create_indexes(sample_collection_name, frame_collection_name):
    conn = foo.get_db_conn()

    collection = conn[sample_collection_name]
    collection.create_index("filepath")

    frame_collection = conn[frame_collection_name]
    frame_collection.create_index([("_sample_id", 1), ("frame_number", 1)])


def _make_sample_collection_name(patches=False):
    conn = foo.get_db_conn()
    now = datetime.datetime.now()

    prefix = "patches" if patches else "samples"

    create_name = lambda timestamp: ".".join([prefix, timestamp])

    name = create_name(now.strftime("%Y.%m.%d.%H.%M.%S"))
    if name in conn.list_collection_names():
        name = create_name(now.strftime("%Y.%m.%d.%H.%M.%S.%f"))

    return name


def _create_sample_document_cls(sample_collection_name):
    return type(sample_collection_name, (foo.DatasetSampleDocument,), {})


def _create_frame_document_cls(frame_collection_name):
    return type(frame_collection_name, (foo.DatasetFrameSampleDocument,), {})


def _load_dataset(name, migrate=True):
    if migrate:
        fomi.migrate_dataset_if_necessary(name)

    try:
        # pylint: disable=no-member
        dataset_doc = foo.DatasetDocument.objects.get(name=name)
    except moe.DoesNotExist:
        raise ValueError("Dataset '%s' not found" % name)

    sample_doc_cls = _create_sample_document_cls(
        dataset_doc.sample_collection_name
    )

    frame_doc_cls = _create_frame_document_cls(
        "frames." + dataset_doc.sample_collection_name
    )

    default_sample_fields = fos.get_default_sample_fields(include_private=True)
    for sample_field in dataset_doc.sample_fields:
        if sample_field.name in default_sample_fields:
            continue

        sample_doc_cls._declare_field(sample_field)

    if dataset_doc.media_type == fom.VIDEO:
        default_frame_fields = fofr.get_default_frame_fields(
            include_private=True
        )
        for frame_field in dataset_doc.frame_fields:
            if frame_field.name in default_frame_fields:
                continue

            frame_doc_cls._declare_field(frame_field)

    return dataset_doc, sample_doc_cls, frame_doc_cls


def _drop_samples(dataset_doc):
    conn = foo.get_db_conn()

    sample_collection_name = dataset_doc.sample_collection_name
    sample_collection = conn[sample_collection_name]
    sample_collection.drop()

    frame_collection_name = "frames." + dataset_doc.sample_collection_name
    frame_collection = conn[frame_collection_name]
    frame_collection.drop()


def _delete_dataset_doc(dataset_doc):
    #
    # Must manually cleanup run results, which are stored using GridFS
    # https://docs.mongoengine.org/guide/gridfs.html#deletion
    #

    for run_doc in dataset_doc.evaluations.values():
        if run_doc.results is not None:
            run_doc.results.delete()

    for run_doc in dataset_doc.brain_methods.values():
        if run_doc.results is not None:
            run_doc.results.delete()

    dataset_doc.delete()


def _clone_dataset_or_view(dataset_or_view, name):
    if dataset_exists(name):
        raise ValueError("Dataset '%s' already exists" % name)

    if isinstance(dataset_or_view, fov.DatasetView):
        dataset = dataset_or_view._dataset
        view = dataset_or_view
    else:
        dataset = dataset_or_view
        view = None

    dataset._reload()

    sample_collection_name = _make_sample_collection_name()
    frame_collection_name = "frames." + sample_collection_name

    #
    # Clone dataset document
    #

    dataset_doc = dataset._doc.copy()
    dataset_doc.name = name
    dataset_doc.persistent = False
    dataset_doc.sample_collection_name = sample_collection_name

    # Run results get special treatment at the end
    dataset_doc.evaluations = {}
    dataset_doc.brain_methods = {}

    if view is not None:
        # Respect filtered sample fields, if any
        schema = view.get_field_schema()
        dataset_doc.sample_fields = [
            f
            for f in dataset_doc.sample_fields
            if f.name in set(schema.keys())
        ]

        # Respect filtered frame fields, if any
        if dataset.media_type == fom.VIDEO:
            frame_schema = view.get_frame_field_schema()
            dataset_doc.frame_fields = [
                f
                for f in dataset_doc.frame_fields
                if f.name in set(frame_schema.keys())
            ]

    dataset_doc.save()

    # Create indexes
    _create_indexes(sample_collection_name, frame_collection_name)

    #
    # Clone samples
    #

    pipeline = dataset_or_view._pipeline(detach_frames=True)
    pipeline += [{"$out": sample_collection_name}]
    foo.aggregate(dataset._sample_collection, pipeline)

    #
    # Clone frames
    #

    if dataset.media_type == fom.VIDEO:
        if view is not None:
            # The view may modify the frames, so we route the frames though
            # the sample collection
            pipeline = view._pipeline(frames_only=True)
            pipeline += [{"$out": frame_collection_name}]
            foo.aggregate(dataset._sample_collection, pipeline)
        else:
            # Here we can directly aggregate on the frame collection
            pipeline = [{"$out": frame_collection_name}]
            foo.aggregate(dataset._frame_collection, pipeline)

    clone_dataset = load_dataset(name)

    # Clone RunResults
    if dataset.has_evaluations or dataset.has_brain_runs:
        _clone_runs(clone_dataset, dataset._doc)

    return clone_dataset


def _save_view(view, fields):
    dataset = view._dataset

    merge = fields is not None
    if fields is None:
        fields = []

    if dataset.media_type == fom.VIDEO:
        sample_fields = []
        frame_fields = []
        for field in fields:
            field, is_frame_field = view._handle_frame_field(field)
            if is_frame_field:
                frame_fields.append(field)
            else:
                sample_fields.append(field)
    else:
        sample_fields = fields
        frame_fields = []

    #
    # Save samples
    #

    pipeline = view._pipeline(detach_frames=True)

    if merge:
        if sample_fields:
            pipeline.append({"$project": {f: True for f in sample_fields}})
            pipeline.append({"$merge": dataset._sample_collection_name})
            foo.aggregate(dataset._sample_collection, pipeline)
    else:
        pipeline.append({"$out": dataset._sample_collection_name})
        foo.aggregate(dataset._sample_collection, pipeline)

        for field_name in view._get_missing_fields():
            dataset._sample_doc_cls._delete_field_schema(field_name, False)

    #
    # Save frames
    #

    if dataset.media_type == fom.VIDEO:
        # The view may modify the frames, so we route the frames through the
        # sample collection
        pipeline = view._pipeline(frames_only=True)

        if merge:
            if frame_fields:
                pipeline.append({"$project": {f: True for f in frame_fields}})
                pipeline.append({"$merge": dataset._frame_collection_name})
                foo.aggregate(dataset._sample_collection, pipeline)
        else:
            pipeline.append({"$out": dataset._frame_collection_name})
            foo.aggregate(dataset._sample_collection, pipeline)

            for field_name in view._get_missing_fields(frames=True):
                dataset._frame_doc_cls._delete_field_schema(field_name, False)

    #
    # Reload in-memory documents
    #

    # The samples now in the collection
    sample_ids = dataset.values("id")

    if dataset.media_type == fom.VIDEO:
        # pylint: disable=unexpected-keyword-arg
        fofr.Frame._sync_docs(dataset._frame_collection_name, sample_ids)

    fos.Sample._sync_docs(dataset._sample_collection_name, sample_ids)


def _merge_dataset_doc(
    dataset,
    collection_or_doc,
    fields=None,
    omit_fields=None,
    expand_schema=True,
    merge_info=True,
    overwrite_info=False,
):
    curr_doc = dataset._doc

    #
    # Merge media type
    #

    src_media_type = collection_or_doc.media_type
    if curr_doc.media_type is None:
        curr_doc.media_type = src_media_type

    if src_media_type != curr_doc.media_type and src_media_type is not None:
        raise ValueError(
            "Cannot merge a dataset with media_type='%s' into a dataset "
            "with media_type='%s'" % (src_media_type, curr_doc.media_type)
        )

    #
    # Merge schemas
    #

    is_video = curr_doc.media_type == fom.VIDEO

    if isinstance(collection_or_doc, foc.SampleCollection):
        # Respects filtered schemas, if any
        doc = collection_or_doc._dataset._doc
        schema = collection_or_doc.get_field_schema()
        if is_video:
            frame_schema = collection_or_doc.get_frame_field_schema()
    else:
        doc = collection_or_doc
        schema = {f.name: f.to_field() for f in doc.sample_fields}
        if is_video:
            frame_schema = {f.name: f.to_field() for f in doc.frame_fields}

    # Omit fields first in case `fields` is a dict that changes field names
    if omit_fields is not None:
        if is_video:
            omit_fields, omit_frame_fields = fou.split_frame_fields(
                omit_fields
            )
            frame_schema = {
                k: v
                for k, v in frame_schema.items()
                if k not in omit_frame_fields
            }

        schema = {k: v for k, v in schema.items() if k not in omit_fields}

    if fields is not None:
        if not isinstance(fields, dict):
            fields = {f: f for f in fields}

        if is_video:
            fields, frame_fields = fou.split_frame_fields(fields)

            frame_schema = {
                frame_fields[k]: v
                for k, v in frame_schema.items()
                if k in frame_fields
            }

        schema = {fields[k]: v for k, v in schema.items() if k in fields}

    dataset._sample_doc_cls.merge_field_schema(
        schema, expand_schema=expand_schema
    )
    if is_video and frame_schema is not None:
        dataset._frame_doc_cls.merge_field_schema(
            frame_schema, expand_schema=expand_schema
        )

    if not merge_info:
        curr_doc.reload()
        return

    #
    # Merge info
    #

    if overwrite_info:
        curr_doc.info.update(doc.info)
        curr_doc.classes.update(doc.classes)
        curr_doc.mask_targets.update(doc.mask_targets)

        if doc.default_classes:
            curr_doc.default_classes = doc.default_classes

        if doc.default_mask_targets:
            curr_doc.default_mask_targets = doc.default_mask_targets
    else:
        _update_no_overwrite(curr_doc.info, doc.info)
        _update_no_overwrite(curr_doc.classes, doc.classes)
        _update_no_overwrite(curr_doc.mask_targets, doc.mask_targets)

        if doc.default_classes and not curr_doc.default_classes:
            curr_doc.default_classes = doc.default_classes

        if doc.default_mask_targets and not curr_doc.default_mask_targets:
            curr_doc.default_mask_targets = doc.default_mask_targets

    curr_doc.save()

    if dataset:
        if doc.evaluations:
            logger.warning(
                "Evaluations cannot be merged into a non-empty dataset"
            )

        if doc.brain_methods:
            logger.warning(
                "Brain runs cannot be merged into a non-empty dataset"
            )
    else:
        dataset.delete_evaluations()
        dataset.delete_brain_runs()

        _clone_runs(dataset, doc)


def _update_no_overwrite(d, dnew):
    d.update({k: v for k, v in dnew.items() if k not in d})


def _clone_runs(dst_dataset, src_doc):
    dst_doc = dst_dataset._doc

    # Clone evaluation results

    dst_doc.evaluations = deepcopy(src_doc.evaluations)

    # GridFS files must be manually copied
    # This works by loading the source dataset's copy of the results into
    # memory and then writing a new copy for the destination dataset
    for eval_key, run_doc in dst_doc.evaluations.items():
        results = foe.EvaluationMethod.load_run_results(dst_dataset, eval_key)
        run_doc.results = None
        foe.EvaluationMethod.save_run_results(dst_dataset, eval_key, results)

    # Clone brain results

    dst_doc.brain_methods = deepcopy(src_doc.brain_methods)

    # GridFS files must be manually copied
    # This works by loading the source dataset's copy of the results into
    # memory and then writing a new copy for the destination dataset
    for brain_key, run_doc in dst_doc.brain_methods.items():
        results = fob.BrainMethod.load_run_results(dst_dataset, brain_key)
        run_doc.results = None
        fob.BrainMethod.save_run_results(dst_dataset, brain_key, results)

    dst_doc.save()


def _ensure_index(dataset, field, unique=False):
    coll = dataset._sample_collection

    index_info = coll.index_information()

    # field -> (name, unique)
    index_map = {
        v["key"][0][0]: (k, v.get("unique", False))
        for k, v in index_info.items()
    }

    new = False
    dropped = False

    if field in index_map:
        name, current_unique = index_map[field]
        if current_unique or (current_unique == unique):
            # Satisfactory index already exists
            return new, dropped

        coll.drop_index(name)
        dropped = True

    coll.create_index(field, unique=True)
    new = True

    return new, dropped


def _merge_samples(
    src_collection,
    dst_dataset,
    key_field,
    skip_existing=False,
    insert_new=True,
    fields=None,
    omit_fields=None,
    merge_lists=True,
    overwrite=True,
):
    #
    # Prepare for merge
    #

    if key_field == "id":
        key_field = "_id"

    is_video = dst_dataset.media_type == fom.VIDEO
    src_dataset = src_collection._dataset

    if key_field != "_id":
        new_src_index, dropped_src_index = _ensure_index(
            src_dataset, key_field, unique=True
        )
        new_dst_index, dropped_dst_index = _ensure_index(
            dst_dataset, key_field, unique=True
        )
    else:
        new_src_index, dropped_src_index = False, False
        new_dst_index, dropped_dst_index = False, False

    if is_video:
        frame_fields = None
        omit_frame_fields = None

    if fields is not None:
        if not isinstance(fields, dict):
            fields = {f: f for f in fields}

        if is_video:
            fields, frame_fields = fou.split_frame_fields(fields)

    if omit_fields is not None:
        if is_video:
            omit_fields, omit_frame_fields = fou.split_frame_fields(
                omit_fields
            )

        if fields is not None:
            fields = {k: v for k, v in fields.items() if k not in omit_fields}
            omit_fields = None

        if is_video and frame_fields is not None:
            frame_fields = {
                k: v
                for k, v in frame_fields.items()
                if k not in omit_frame_fields
            }
            omit_frame_fields = None

    #
    # The implementation of merging video frames is currently a bit complex.
    # It may be possible to simplify this...
    #
    # The trouble is that the `_sample_id` of the frame documents need to match
    # the `_id` of the sample documents after merging. There may be a more
    # clever way to make this happen via `$lookup` than what is implemented
    # here, but here's the current workflow:
    #
    # - Store the `key_field` value on each frame document in both the source
    #   and destination collections corresopnding to its parent sample in a
    #   temporary `frame_key_field` field
    # - Merge the sample documents without frames attached
    # - Merge the frame documents on `[frame_key_field, frame_number]` with
    #   their old `_sample_id`s unset
    # - Generate a `key_field` -> `_id` mapping for the post-merge sample docs,
    #   then make a pass over the frame documents and set
    #   their `_sample_id` to the corresponding value from this mapping
    # - The merge is complete, so delete `frame_key_field` from both frame
    #   collections
    #

    if is_video:
        frame_key_field = "_merge_key"
        _index_frames(dst_dataset, key_field, frame_key_field)
        _index_frames(src_collection, key_field, frame_key_field)

        # Must create unique indexes in order to use `$merge`
        frame_index_spec = [(frame_key_field, 1), ("frame_number", 1)]
        dst_frame_index = dst_dataset._frame_collection.create_index(
            frame_index_spec, unique=True
        )
        src_frame_index = src_dataset._frame_collection.create_index(
            frame_index_spec, unique=True
        )

    #
    # Merge samples
    #

<<<<<<< HEAD
    if omit_default_fields:
        omit_fields = set(
            dst_dataset._get_default_sample_fields(include_private=True)
        )
        omit_fields.discard("id")
    else:
        omit_fields = set()

    omit_fields.add("_id")
    omit_fields.discard(key_field)
=======
    default_fields = src_collection._get_default_sample_fields(
        include_private=True
    )

    sample_pipeline = src_collection._pipeline(detach_frames=True)

    if fields is not None:
        project = {}
        for k, v in fields.items():
            if k == v:
                project[k] = True
            else:
                project[v] = "$" + k

        if insert_new:
            # Must include default fields when new samples may be inserted.
            # Any extra fields here are omitted in `when_matched` pipeline
            project["filepath"] = True
            project["_rand"] = True
            project["_media_type"] = True

            if "tags" not in project:
                project["tags"] = []

        sample_pipeline.append({"$project": project})

    if omit_fields is not None:
        _omit_fields = set(omit_fields)
    else:
        _omit_fields = set()

    _omit_fields.add("_id")
    _omit_fields.discard(key_field)
>>>>>>> 6f7afe1f

    if insert_new:
        # Can't omit default fields here when new samples may be inserted.
        # Any extra fields here are omitted in `when_matched` pipeline
        _omit_fields -= set(default_fields)

<<<<<<< HEAD
    if omit_fields:
        sample_pipeline.append({"$unset": list(omit_fields)})
=======
    if _omit_fields:
        sample_pipeline.append({"$unset": list(_omit_fields)})
>>>>>>> 6f7afe1f

    if skip_existing:
        when_matched = "keepExisting"
    else:
        # We had to include all default fields since they are required if new
        # samples are inserted, but, when merging, the user may have wanted
        # them excluded
        delete_fields = set()
        if insert_new:
            if fields is not None:
                delete_fields.update(
                    f for f in default_fields if f not in set(fields.values())
                )

            if omit_fields is not None:
                delete_fields.update(
                    f for f in default_fields if f in omit_fields
                )

        when_matched = _merge_docs(
            src_collection,
            merge_lists=merge_lists,
            fields=fields,
            omit_fields=omit_fields,
            delete_fields=delete_fields,
            overwrite=overwrite,
            frames=False,
        )

    if insert_new:
        when_not_matched = "insert"
    else:
        when_not_matched = "discard"

    sample_pipeline.append(
        {
            "$merge": {
                "into": dst_dataset._sample_collection_name,
                "on": key_field,
                "whenMatched": when_matched,
                "whenNotMatched": when_not_matched,
            }
        }
    )

    # Merge samples
    src_dataset._aggregate(pipeline=sample_pipeline)

    # Cleanup indexes

    if new_src_index:
        src_collection.drop_index(key_field)

    if dropped_src_index:
        src_collection.create_index(key_field)

    if new_dst_index:
        dst_dataset.drop_index(key_field)

    if dropped_dst_index:
        dst_dataset.create_index(key_field)

    #
    # Merge frames
    #

    if is_video:
        # @todo this there a cleaner way to avoid this? we have to be sure that
        # `frame_key_field` is not excluded by a user's view here...
        _src_collection = _always_select_field(
            src_collection, "frames." + frame_key_field
        )

        frame_pipeline = _src_collection._pipeline(frames_only=True)

        if frame_fields is not None:
            project = {}
            for k, v in frame_fields.items():
                if k == v:
                    project[k] = True
                else:
                    project[v] = "$" + k

            project[frame_key_field] = True
            project["frame_number"] = True
            frame_pipeline.append({"$project": project})

        if omit_frame_fields is not None:
            _omit_frame_fields = set(omit_frame_fields)
        else:
            _omit_frame_fields = set()

        _omit_frame_fields.update(["_id", "_sample_id"])
        _omit_frame_fields.discard(frame_key_field)
        _omit_frame_fields.discard("frame_number")
        frame_pipeline.append({"$unset": list(_omit_frame_fields)})

        if skip_existing:
            when_frame_matched = "keepExisting"
        else:
            when_frame_matched = _merge_docs(
                src_collection,
                merge_lists=merge_lists,
                fields=frame_fields,
                omit_fields=omit_frame_fields,
                overwrite=overwrite,
                frames=True,
            )

        frame_pipeline.append(
            {
                "$merge": {
                    "into": dst_dataset._frame_collection_name,
                    "on": [frame_key_field, "frame_number"],
                    "whenMatched": when_frame_matched,
                    "whenNotMatched": "insert",
                }
            }
        )

        # Merge frames
        src_dataset._aggregate(pipeline=frame_pipeline)

        # Drop indexes
        dst_dataset._frame_collection.drop_index(dst_frame_index)
        src_dataset._frame_collection.drop_index(src_frame_index)

        # Finalize IDs
        _finalize_frames(dst_dataset, key_field, frame_key_field)

        # Cleanup merge key
        cleanup_op = {"$unset": {frame_key_field: ""}}
        src_dataset._frame_collection.update_many({}, cleanup_op)
        dst_dataset._frame_collection.update_many({}, cleanup_op)

    # Reload docs
    fos.Sample._reload_docs(dst_dataset._sample_collection_name)
    if is_video:
        fofr.Frame._reload_docs(dst_dataset._frame_collection_name)


def _merge_docs(
    sample_collection,
    merge_lists=True,
    fields=None,
    omit_fields=None,
    delete_fields=None,
    overwrite=False,
    frames=False,
):
    if frames:
        schema = sample_collection.get_frame_field_schema()
    else:
        schema = sample_collection.get_field_schema()

    if merge_lists:
        list_fields = []
        elem_fields = []
        for field, field_type in schema.items():
            if fields is not None and field not in fields:
                continue

            if omit_fields is not None and field in omit_fields:
                continue

            if isinstance(field_type, fof.ListField):
                root = fields[field] if fields is not None else field
                list_fields.append(root)
            elif isinstance(
                field_type, fof.EmbeddedDocumentField
            ) and issubclass(field_type.document_type, fol._LABEL_LIST_FIELDS):
                root = fields[field] if fields is not None else field
                elem_fields.append(
                    root + "." + field_type.document_type._LABEL_LIST_FIELD
                )
    else:
        list_fields = None
        elem_fields = None

    if overwrite:
        root_doc = "$$ROOT"

        if delete_fields:
            cond = {
                "$and": [
                    {"$ne": ["$$item.v", None]},
                    {"$not": {"$in": ["$$item.k", list(delete_fields)]}},
                ]
            }
        else:
            cond = {"$ne": ["$$item.v", None]}

        new_doc = {
            "$arrayToObject": {
                "$filter": {
                    "input": {"$objectToArray": "$$new"},
                    "as": "item",
                    "cond": cond,
                }
            }
        }

        docs = [root_doc, new_doc]
    else:
        if delete_fields:
            new_doc = {
                "$arrayToObject": {
                    "$filter": {
                        "input": {"$objectToArray": "$$new"},
                        "as": "item",
                        "cond": {
                            "$not": {"$in": ["$$item.k", list(delete_fields)]}
                        },
                    }
                }
            }
        else:
            new_doc = "$$new"

        root_doc = {
            "$arrayToObject": {
                "$filter": {
                    "input": {"$objectToArray": "$$ROOT"},
                    "as": "item",
                    "cond": {"$ne": ["$$item.v", None]},
                }
            }
        }

        docs = [new_doc, root_doc]

    if list_fields or elem_fields:
        doc = {}

        if list_fields:
            for list_field in list_fields:
                _merge_list_field(doc, list_field)

        if elem_fields:
            for elem_field in elem_fields:
                _merge_label_list_field(doc, elem_field, overwrite=overwrite)

        docs.append(doc)

    return [{"$replaceWith": {"$mergeObjects": docs}}]


def _merge_list_field(doc, list_field):
    doc[list_field] = {
        "$switch": {
            "branches": [
                {
                    "case": {"$not": {"$gt": ["$" + list_field, None]}},
                    "then": "$$new." + list_field,
                },
                {
                    "case": {"$not": {"$gt": ["$$new." + list_field, None]}},
                    "then": "$" + list_field,
                },
            ],
            "default": {
                "$concatArrays": [
                    "$" + list_field,
                    {
                        "$filter": {
                            "input": "$$new." + list_field,
                            "as": "this",
                            "cond": {
                                "$not": {"$in": ["$$this", "$" + list_field]}
                            },
                        }
                    },
                ]
            },
        }
    }


def _merge_label_list_field(doc, elem_field, overwrite=False):
    field, leaf = elem_field.split(".")

    if overwrite:
        root = "$$new." + field
        elements = {
            "$reverseArray": {
                "$let": {
                    "vars": {
                        "new_ids": {
                            "$map": {
                                "input": "$$new." + elem_field,
                                "as": "this",
                                "in": "$$this._id",
                            },
                        },
                    },
                    "in": {
                        "$reduce": {
                            "input": {"$reverseArray": "$" + elem_field},
                            "initialValue": {
                                "$reverseArray": "$$new." + elem_field
                            },
                            "in": {
                                "$cond": {
                                    "if": {
                                        "$not": {
                                            "$in": ["$$this._id", "$$new_ids"]
                                        }
                                    },
                                    "then": {
                                        "$concatArrays": [
                                            "$$value",
                                            ["$$this"],
                                        ]
                                    },
                                    "else": "$$value",
                                }
                            },
                        }
                    },
                }
            }
        }
    else:
        root = "$" + field
        elements = {
            "$let": {
                "vars": {
                    "existing_ids": {
                        "$map": {
                            "input": "$" + elem_field,
                            "as": "this",
                            "in": "$$this._id",
                        },
                    },
                },
                "in": {
                    "$reduce": {
                        "input": "$$new." + elem_field,
                        "initialValue": "$" + elem_field,
                        "in": {
                            "$cond": {
                                "if": {
                                    "$not": {
                                        "$in": ["$$this._id", "$$existing_ids"]
                                    }
                                },
                                "then": {
                                    "$concatArrays": ["$$value", ["$$this"]]
                                },
                                "else": "$$value",
                            }
                        },
                    }
                },
            }
        }

    doc[field] = {
        "$switch": {
            "branches": [
                {
                    "case": {"$not": {"$gt": ["$" + field, None]}},
                    "then": "$$new." + field,
                },
                {
                    "case": {"$not": {"$gt": ["$$new." + field, None]}},
                    "then": "$" + field,
                },
            ],
            "default": {"$mergeObjects": [root, {leaf: elements}]},
        }
    }


def _index_frames(sample_collection, key_field, frame_key_field):
    ids, keys, all_sample_ids = sample_collection.values(
        ["_id", key_field, "frames._sample_id"]
    )
    keys_map = {k: v for k, v in zip(ids, keys)}

    frame_keys = []
    for sample_ids in all_sample_ids:
        if sample_ids:
            sample_keys = [keys_map[_id] for _id in sample_ids]
        else:
            sample_keys = sample_ids

        frame_keys.append(sample_keys)

    sample_collection.set_values(
        "frames." + frame_key_field,
        frame_keys,
        expand_schema=False,
        _allow_missing=True,
    )


def _always_select_field(sample_collection, field):
    if not isinstance(sample_collection, fov.DatasetView):
        return sample_collection

    # Manually insert `field` into all `SelectFields` stages
    view = sample_collection._dataset.view()
    for stage in sample_collection._stages:
        if isinstance(stage, fost.SelectFields):
            stage = fost.SelectFields(stage.field_names + [field])

        view = view.add_stage(stage)

    return view


def _finalize_frames(sample_collection, key_field, frame_key_field):
    results = sample_collection.values([key_field, "_id"])
    ids_map = {k: v for k, v in zip(*results)}

    frame_coll = sample_collection._frame_collection

    ops = [
        UpdateMany(
            {frame_key_field: key}, {"$set": {"_sample_id": ids_map[key]}}
        )
        for key in frame_coll.distinct(frame_key_field)
    ]

    foo.bulk_write(ops, frame_coll)


def _get_sample_ids(samples_or_ids):
    if etau.is_str(samples_or_ids):
        return [samples_or_ids]

    if isinstance(samples_or_ids, (fos.Sample, fos.SampleView)):
        return [samples_or_ids.id]

    if isinstance(samples_or_ids, foc.SampleCollection):
        return samples_or_ids.values("id")

    if isinstance(samples_or_ids, np.ndarray):
        return list(samples_or_ids)

    if not samples_or_ids:
        return []

    if isinstance(next(iter(samples_or_ids)), (fos.Sample, fos.SampleView)):
        return [s.id for s in samples_or_ids]

    return list(samples_or_ids)


def _parse_fields(field_names):
    if etau.is_str(field_names):
        field_names = [field_names]

    fields = [f for f in field_names if "." not in f]
    embedded_fields = [f for f in field_names if "." in f]
    return fields, embedded_fields


def _parse_field_mapping(field_mapping):
    fields = []
    new_fields = []
    embedded_fields = []
    embedded_new_fields = []
    for field, new_field in field_mapping.items():
        if "." in field or "." in new_field:
            embedded_fields.append(field)
            embedded_new_fields.append(new_field)
        else:
            fields.append(field)
            new_fields.append(new_field)

    return fields, new_fields, embedded_fields, embedded_new_fields<|MERGE_RESOLUTION|>--- conflicted
+++ resolved
@@ -3392,33 +3392,6 @@
 
             return self._frame_doc_cls.from_dict(d, extended=False)
 
-<<<<<<< HEAD
-    def _validate_sample(self, sample):
-        fields = self._sample_doc_cls._fields
-
-        non_existent_fields = {
-            fn for fn in sample.field_names if fn not in fields
-        }
-
-        if self.media_type == fom.VIDEO:
-            non_existent_fields.discard("frames")
-
-        if non_existent_fields:
-            msg = "The fields %s do not exist on the dataset '%s'" % (
-                non_existent_fields,
-                self.name,
-            )
-            raise moe.FieldDoesNotExist(msg)
-
-        for field_name, value in sample.iter_fields():
-            field = fields[field_name]
-            if (
-                (value is None and field.null)
-                or (field_name == "id")
-                or (field_name == "frames" and self.media_type == fom.VIDEO)
-            ):
-                continue
-=======
     def _validate_samples(self, samples):
         fields = self.get_field_schema(include_private=True)
         for sample in samples:
@@ -3432,7 +3405,6 @@
                 else:
                     if value is not None or not field.null:
                         field.validate(value)
->>>>>>> 6f7afe1f
 
             if non_existent_fields:
                 raise ValueError(
@@ -4073,18 +4045,6 @@
     # Merge samples
     #
 
-<<<<<<< HEAD
-    if omit_default_fields:
-        omit_fields = set(
-            dst_dataset._get_default_sample_fields(include_private=True)
-        )
-        omit_fields.discard("id")
-    else:
-        omit_fields = set()
-
-    omit_fields.add("_id")
-    omit_fields.discard(key_field)
-=======
     default_fields = src_collection._get_default_sample_fields(
         include_private=True
     )
@@ -4118,20 +4078,14 @@
 
     _omit_fields.add("_id")
     _omit_fields.discard(key_field)
->>>>>>> 6f7afe1f
 
     if insert_new:
         # Can't omit default fields here when new samples may be inserted.
         # Any extra fields here are omitted in `when_matched` pipeline
         _omit_fields -= set(default_fields)
 
-<<<<<<< HEAD
-    if omit_fields:
-        sample_pipeline.append({"$unset": list(omit_fields)})
-=======
     if _omit_fields:
         sample_pipeline.append({"$unset": list(_omit_fields)})
->>>>>>> 6f7afe1f
 
     if skip_existing:
         when_matched = "keepExisting"
