--- conflicted
+++ resolved
@@ -4535,7 +4535,6 @@
         sample_doc_cls._declare_field(sample_field)
 
     frame_collection_name = dataset_doc.frame_collection_name
-<<<<<<< HEAD
 
     if sample_collection_name.startswith("clips."):
         # Clips datasets directly inherit frames from source dataset
@@ -4559,31 +4558,6 @@
 
                 frame_doc_cls._declare_field(frame_field)
 
-=======
-
-    if sample_collection_name.startswith("clips."):
-        # Clips datasets directly inherit frames from source dataset
-        _src_dataset = _load_clips_source_dataset(frame_collection_name)
-    else:
-        _src_dataset = None
-
-    if _src_dataset is not None:
-        frame_doc_cls = _src_dataset._frame_doc_cls
-        dataset_doc.frame_fields = _src_dataset._doc.frame_fields
-    else:
-        frame_doc_cls = _create_frame_document_cls(frame_collection_name)
-
-        if dataset_doc.media_type == fom.VIDEO:
-            default_frame_fields = fofr.get_default_frame_fields(
-                include_private=True
-            )
-            for frame_field in dataset_doc.frame_fields:
-                if frame_field.name in default_frame_fields:
-                    continue
-
-                frame_doc_cls._declare_field(frame_field)
-
->>>>>>> 6e3573c4
     return dataset_doc, sample_doc_cls, frame_doc_cls
 
 
@@ -5708,12 +5682,9 @@
 
     view = sample_collection
 
-<<<<<<< HEAD
-=======
     if not any(isinstance(stage, fost.SelectFields) for stage in view._stages):
         return view
 
->>>>>>> 6e3573c4
     # Manually insert `field` into all `SelectFields` stages
     _view = view._base_view
     for stage in view._stages:
