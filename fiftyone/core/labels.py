--- conflicted
+++ resolved
@@ -160,9 +160,6 @@
         return image_labels
 
 
-<<<<<<< HEAD
-class Detection(DynamicEmbeddedDocument):
-=======
 class Classifications(ImageLabel):
     """A list of classifications (typically from a multilabel model) for an
     image sample in a :class:`fiftyone.core.dataset.Dataset`.
@@ -202,8 +199,7 @@
         return image_labels
 
 
-class Detection(ODMEmbeddedDocument):
->>>>>>> 3e91c3c6
+class Detection(DynamicEmbeddedDocument):
     """An object detection.
 
     Args:
