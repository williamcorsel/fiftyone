"""
FiftyOne Server GraphQL scalars

| Copyright 2017-2022, Voxel51, Inc.
| `voxel51.com <https://voxel51.com/>`_
|
"""
from bson import json_util
import json
<<<<<<< HEAD
import strawberry as gql
=======
>>>>>>> cc9ab9fc
import typing as t

from fiftyone.core.json import stringify


BSON = gql.scalar(
    t.NewType("JSON", object),
    serialize=lambda v: json.loads(json_util.dumps(v)),
    parse_value=lambda v: json_util.loads(json.dumps(v)),
)

BSON = gql.scalar(
    t.NewType("BSON", object),
    serialize=lambda v: json.loads(json_util.dumps(v)),
    parse_value=lambda v: json_util.loads(json.dumps(v)),
)

BSONArray = gql.scalar(
    t.NewType("BSONArray", object),
    serialize=lambda v: json.loads(json_util.dumps(v)),
    parse_value=lambda v: json_util.loads(json.dumps(v)),
)

JSON = gql.scalar(
    t.NewType("JSON", object),
    serialize=lambda v: stringify(v),
    parse_value=lambda v: v,
)

JSONArray = gql.scalar(
    t.NewType("JSONArray", object),
    serialize=lambda v: json.loads(json_util.dumps(v)),
    parse_value=lambda v: json_util.loads(json.dumps(v)),
)<|MERGE_RESOLUTION|>--- conflicted
+++ resolved
@@ -7,20 +7,11 @@
 """
 from bson import json_util
 import json
-<<<<<<< HEAD
 import strawberry as gql
-=======
->>>>>>> cc9ab9fc
 import typing as t
 
 from fiftyone.core.json import stringify
 
-
-BSON = gql.scalar(
-    t.NewType("JSON", object),
-    serialize=lambda v: json.loads(json_util.dumps(v)),
-    parse_value=lambda v: json_util.loads(json.dumps(v)),
-)
 
 BSON = gql.scalar(
     t.NewType("BSON", object),
