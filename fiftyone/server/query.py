--- conflicted
+++ resolved
@@ -29,12 +29,8 @@
 from fiftyone.server.dataloader import get_dataloader_resolver
 from fiftyone.server.metadata import MediaType
 from fiftyone.server.paginator import Connection, get_paginator_resolver
-<<<<<<< HEAD
 from fiftyone.server.samples import ImageSample, VideoSample, paginate_samples
-from fiftyone.server.scalars import JSONArray
-=======
 from fiftyone.server.scalars import BSONArray
->>>>>>> cc9ab9fc
 
 ID = gql.scalar(
     t.NewType("ID", str),
@@ -259,7 +255,7 @@
     async def samples(
         self,
         dataset: str,
-        view: JSONArray,
+        view: BSONArray,
         first: t.Optional[int] = 20,
         after: t.Optional[int] = 0,
     ) -> Connection[gql.union("SampleItem", types=(ImageSample, VideoSample))]:
