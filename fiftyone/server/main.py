--- conflicted
+++ resolved
@@ -163,7 +163,6 @@
         }
 
 
-<<<<<<< HEAD
 class FramesHandler(tornado.web.RequestHandler):
     """
     """
@@ -216,12 +215,8 @@
         self.write({"frames": frames, "range": [mn, mx]})
 
 
-class FeedbackHandler(RequestHandler):
-    """Returns whether the feedback button should be minimized"""
-=======
 class TeamsHandler(RequestHandler):
     """Returns whether the teams button should be minimized"""
->>>>>>> dba466ea
 
     def post(self):
         submitted = self.get_argument("submitted", "") == "true"
@@ -1398,21 +1393,15 @@
         rel_web_path = "static"
         web_path = os.path.join(server_path, rel_web_path)
         handlers = [
-<<<<<<< HEAD
-            (r"/feedback", FeedbackHandler),
             (r"/fiftyone", FiftyOneHandler),
             (r"/frames", FramesHandler),
-=======
-            (r"/fiftyone", FiftyOneHandler),
-            (r"/polling", PollingHandler),
-            (r"/teams", TeamsHandler),
->>>>>>> dba466ea
             (r"/filepath/(.*)", MediaHandler, {"path": ""},),
             (r"/notebook", NotebookHandler),
             (r"/polling", PollingHandler),
             (r"/reactivate", ReactivateHandler),
             (r"/stages", StagesHandler),
             (r"/state", StateHandler),
+            (r"/teams", TeamsHandler),
             (
                 r"/(.*)",
                 FileHandler,
