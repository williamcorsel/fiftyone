--- conflicted
+++ resolved
@@ -21,116 +21,7 @@
 import fiftyone as fo
 import fiftyone.constants as foc
 
-
-<<<<<<< HEAD
 from fiftyone.server.app import app
-=======
-        results = await _generate_results(samples)
-
-        return {"results": results, "more": more}
-
-
-async def _generate_results(samples):
-    metadata_map = {s["filepath"]: s.get("metadata", None) for s in samples}
-
-    filepaths = list(metadata_map.keys())
-    metadatas = await asyncio.gather(
-        *[fosm.get_metadata(f, metadata=metadata_map[f]) for f in filepaths]
-    )
-    metadata_map = {f: m for f, m in zip(filepaths, metadatas)}
-
-    results = []
-    for sample in samples:
-        filepath = sample["filepath"]
-        sample_result = {"sample": sample}
-        sample_result.update(metadata_map[filepath])
-        results.append(sample_result)
-
-    return results
-
-
-class TeamsHandler(fosu.RequestHandler):
-    """Returns whether the teams button should be minimized"""
-
-    def post(self):
-        submitted = self.get_argument("submitted", "") == "true"
-        etas.write_json({"submitted": submitted}, foc.TEAMS_PATH)
-
-
-class FileHandler(tornado.web.StaticFileHandler):
-    def set_headers(self):
-        super().set_headers()
-        self.set_header("Access-Control-Allow-Origin", "*")
-        self.set_header("Access-Control-Allow-Headers", "x-requested-with")
-        self.set_header("Access-Control-Allow-Methods", "GET, HEAD, OPTIONS")
-        self.set_header("content-length", self.get_content_size())
-        self.set_header("x-colab-notebook-cache-control", "no-cache")
-
-    def get_content_type(self):
-        if self.absolute_path.endswith(".js"):
-            return "text/javascript"
-
-        return super().get_content_type()
-
-
-class MediaHandler(FileHandler):
-    @classmethod
-    def get_absolute_path(cls, root, path):
-        if os.name != "nt":
-            path = os.path.join("/", path)
-
-        return path
-
-    def validate_absolute_path(self, root, absolute_path):
-        if os.path.isdir(absolute_path) and self.default_filename is not None:
-            if not self.request.path.endswith("/"):
-                self.redirect(self.request.path + "/", permanent=True)
-                return None
-
-            absolute_path = os.path.join(absolute_path, self.default_filename)
-        if not os.path.exists(absolute_path):
-            raise HTTPError(404)
-
-        if not os.path.isfile(absolute_path):
-            raise HTTPError(403, "%s is not a file", self.path)
-
-        return absolute_path
-
-
-class Application(tornado.web.Application):
-    """FiftyOne Tornado Application"""
-
-    def __init__(self, **settings):
-        server_path = os.path.dirname(os.path.abspath(__file__))
-        rel_web_path = "static"
-        web_path = os.path.join(server_path, rel_web_path)
-        handlers = [
-            (r"/aggregations", AggregationsHandler),
-            (r"/colorscales", ColorscalesHandler),
-            (r"/dataset", DatasetHandler),
-            (r"/fiftyone", FiftyOneHandler),
-            (r"/frames", FramesHandler),
-            (r"/filepath/(.*)", MediaHandler, {"path": ""}),
-            (r"/notebook", NotebookHandler),
-            (r"/page", PageHandler),
-            (r"/pin", PinHandler),
-            (r"/polling", PollingHandler),
-            (r"/reactivate", ReactivateHandler),
-            (r"/sidebar", SidebarHandler),
-            (r"/sort", SortHandler),
-            (r"/stages", StagesHandler),
-            (r"/state", StateHandler),
-            (r"/tag", TagHandler),
-            (r"/tags", TagAggregationsHandler),
-            (r"/teams", TeamsHandler),
-            (
-                r"/(.*)",
-                FileHandler,
-                {"path": web_path, "default_filename": "index.html"},
-            ),
-        ]
-        super().__init__(handlers, **settings)
->>>>>>> 025b0311
 
 
 if __name__ == "__main__":
