--- conflicted
+++ resolved
@@ -1819,16 +1819,10 @@
             labels_path=labels_path,
             dataset_type=fo.types.OpenLABELImageDataset,
         )
-<<<<<<< HEAD
+
         self.assertEqual(dataset.count("detections.detections.label"), 1)
         self.assertEqual(dataset.count("segmentations.detections.label"), 2)
         self.assertEqual(dataset.count("keypoints.keypoints.label"), 1)
-=======
-
-        assert dataset.count("detections.detections.label") == 1
-        assert dataset.count("segmentations.detections.label") == 2
-        assert dataset.count("keypoints.keypoints.label") == 1
->>>>>>> 01ce8ca3
 
     @drop_datasets
     def test_openlabel_single_type_dataset(self):
@@ -1843,14 +1837,10 @@
             dataset_type=fo.types.OpenLABELImageDataset,
             label_types="detections",
         )
-<<<<<<< HEAD
+
         self.assertTrue(
             isinstance(dataset.first().ground_truth, fo.Detections)
         )
-=======
-
-        assert isinstance(dataset.first().ground_truth, fo.Detections)
->>>>>>> 01ce8ca3
 
     @drop_datasets
     def test_openlabel_segmentation_dataset(self):
@@ -1864,12 +1854,8 @@
             labels_path=labels_path,
             dataset_type=fo.types.OpenLABELImageDataset,
         )
-<<<<<<< HEAD
+
         self.assertEqual(dataset.count("segmentations.detections.mask"), 2)
-=======
-
-        assert dataset.count("segmentations.detections.mask") == 2
->>>>>>> 01ce8ca3
 
         dataset = fo.Dataset.from_dir(
             data_path=self.images_dir,
@@ -1877,12 +1863,8 @@
             dataset_type=fo.types.OpenLABELImageDataset,
             use_polylines=True,
         )
-<<<<<<< HEAD
+
         self.assertEqual(dataset.count("segmentations.polylines"), 2)
-=======
-
-        assert dataset.count("segmentations.polylines") == 2
->>>>>>> 01ce8ca3
 
 
 class VideoDatasetTests(unittest.TestCase):
@@ -1941,6 +1923,7 @@
             labels_path=labels_path,
             dataset_type=fo.types.OpenLABELVideoDataset,
         )
+
         self.assertEqual(
             dataset.count("frames.detections.detections.label"), 5
         )
