--- conflicted
+++ resolved
@@ -81,18 +81,12 @@
   label,
   icon,
   entries,
-<<<<<<< HEAD
-=======
   headerContent = null,
->>>>>>> 2d0515f9
   onSelect,
   colorMap,
   title,
   modal,
-<<<<<<< HEAD
   prefix = "",
-=======
->>>>>>> 2d0515f9
 }) => {
   const theme = useContext(ThemeContext);
   const [expanded, setExpanded] = useState(true);
