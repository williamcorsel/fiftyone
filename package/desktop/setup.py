--- conflicted
+++ resolved
@@ -16,11 +16,7 @@
 import shutil
 
 
-<<<<<<< HEAD
-VERSION = "0.23.1"
-=======
 VERSION = "0.23.2"
->>>>>>> 7843c4a1
 
 
 def get_version():
