--- conflicted
+++ resolved
@@ -12,11 +12,7 @@
 from setuptools import setup, find_packages
 
 
-<<<<<<< HEAD
-VERSION = "0.15.0.2"
-=======
 VERSION = "0.15.1"
->>>>>>> 2b0283ef
 
 
 def get_version():
