--- conflicted
+++ resolved
@@ -696,100 +696,6 @@
   },
 });
 
-<<<<<<< HEAD
-export const labelFilters = selector({
-  key: "labelFilters",
-  get: ({ get }) => {
-    const frameLabels = get(atoms.activeLabels("frame"));
-    const labels = {
-      ...get(atoms.activeLabels("sample")),
-      ...Object.keys(frameLabels).reduce((acc, cur) => {
-        return {
-          ...acc,
-          ["frames." + cur]: frameLabels[cur],
-        };
-      }, {}),
-    };
-    const filters = {};
-    for (const label in labels) {
-      const range = get(filterLabelConfidenceRange(label));
-      const none = get(filterLabelIncludeNoConfidence(label));
-      const include = get(filterIncludeLabels(label));
-      filters[label] = (s, useValue = false) => {
-        const inRange =
-          range[0] - 0.005 <= s.confidence && s.confidence <= range[1] + 0.005;
-        const noConfidence = none && s.confidence === undefined;
-        const key = useValue ? "value" : "label";
-        const isIncluded = include.length === 0 || include.includes(s[key]);
-        return (inRange || noConfidence) && isIncluded;
-      };
-    }
-    return filters;
-  },
-});
-
-export const modalLabelFilters = selector({
-  key: "modalLabelFilters",
-  get: ({ get }) => {
-    const frameLabels = get(atoms.modalActiveLabels("frame"));
-    const labels = {
-      ...get(atoms.modalActiveLabels("sample")),
-      ...Object.keys(frameLabels).reduce((acc, cur) => {
-        return {
-          ...acc,
-          ["frames." + cur]: frameLabels[cur],
-        };
-      }, {}),
-    };
-    const hiddenObjects = get(atoms.hiddenObjects);
-    const filters = {};
-    for (const label in labels) {
-      const range = get(atoms.modalFilterLabelConfidenceRange(label));
-      const none = get(atoms.modalFilterLabelIncludeNoConfidence(label));
-      const include = get(atoms.modalFilterIncludeLabels(label));
-      filters[label] = (s, useValue = false) => {
-        if (hiddenObjects[s.id]) {
-          return false;
-        }
-        const inRange =
-          range[0] - 0.005 <= s.confidence && s.confidence <= range[1] + 0.005;
-        const noConfidence = none && s.confidence === undefined;
-        const key = useValue ? "value" : "label";
-        const isIncluded = include.length === 0 || include.includes(s[key]);
-        return labels[label] && (inRange || noConfidence) && isIncluded;
-      };
-    }
-    return filters;
-  },
-  set: ({ get, set }, _) => {
-    const paths = get(labelPaths);
-    const activeLabels = get(atoms.activeLabels("sample"));
-    set(atoms.modalActiveLabels("sample"), activeLabels);
-    const activeFrameLabels = get(atoms.activeLabels("frame"));
-    set(atoms.modalActiveLabels("frame"), activeFrameLabels);
-    for (const label of paths) {
-      set(
-        atoms.modalFilterLabelConfidenceRange(label),
-        get(filterLabelConfidenceRange(label))
-      );
-
-      set(
-        atoms.modalFilterLabelIncludeNoConfidence(label),
-        get(filterLabelIncludeNoConfidence(label))
-      );
-
-      set(
-        atoms.modalFilterIncludeLabels(label),
-        get(filterIncludeLabels(label))
-      );
-
-      set(atoms.modalColorByLabel, get(atoms.colorByLabel));
-    }
-  },
-});
-
-=======
->>>>>>> 528c81e8
 export const labelTuples = selectorFamily({
   key: "labelTuples",
   get: (dimension: string) => ({ get }) => {
@@ -890,189 +796,4 @@
       get(labelNames(dimension)),
       get(labelTypes(dimension))
     ),
-<<<<<<< HEAD
-});
-
-export const isNumericField = selectorFamily({
-  key: "isNumericField",
-  get: (name) => ({ get }) => {
-    const map = get(scalarsMap("sample"));
-    return VALID_NUMERIC_TYPES.includes(map[name]);
-  },
-});
-
-export const sampleModalFilter = selector({
-  key: "sampleModalFilter",
-  get: ({ get }) => {
-    const filters = get(modalLabelFilters);
-    const frameLabels = get(atoms.modalActiveLabels("frame"));
-    const activeLabels = {
-      ...get(atoms.modalActiveLabels("sample")),
-      ...Object.keys(frameLabels).reduce((acc, cur) => {
-        return {
-          ...acc,
-          ["frames." + cur]: frameLabels[cur],
-        };
-      }, {}),
-    };
-    return (sample) => {
-      return Object.entries(sample).reduce((acc, [key, value]) => {
-        if (key === "tags") {
-          acc[key] = value;
-        } else if (value && VALID_LIST_TYPES.includes(value._cls)) {
-          acc[key] =
-            filters[key] && value !== null
-              ? {
-                  ...value,
-                  [value._cls.toLowerCase()]: value[
-                    value._cls.toLowerCase()
-                  ].filter(filters[key]),
-                }
-              : value;
-        } else if (value !== null && filters[key] && filters[key](value)) {
-          acc[key] = value;
-        } else if (RESERVED_FIELDS.includes(key)) {
-          acc[key] = value;
-        } else if (
-          ["string", "number", "null"].includes(typeof value) &&
-          activeLabels[key]
-        ) {
-          acc[key] = value;
-        }
-        return acc;
-      }, {});
-    };
-  },
-});
-
-const resolveFilter = (bounds, range, none, labels = null) => {
-  const defaultRange = range.every((r, i) => r === bounds[i]);
-  if (defaultRange && none && (labels === null || labels.length === 0)) {
-    return null;
-  }
-  const filter = {};
-  if (!defaultRange) {
-    filter.range = range;
-    filter.none = none;
-  }
-  if (defaultRange && !none) {
-    filter.none = none;
-  }
-  if (labels !== null && labels.length > 0) {
-    filter.labels = labels;
-  }
-  if (Object.keys(filter).length > 0) return filter;
-  return null;
-};
-
-export const filterIncludeLabels = selectorFamily({
-  key: "filterIncludeLabels",
-  get: (path) => ({ get }) => {
-    const filter = get(filterStage(path));
-    return filter?.labels ?? [];
-  },
-  set: (path) => ({ get, set }, labels) => {
-    const bounds = get(labelConfidenceBounds(path));
-    const range = get(filterLabelConfidenceRange(path));
-    const none = get(filterLabelIncludeNoConfidence(path));
-    const filter = resolveFilter(bounds, range, none, labels);
-    set(filterStage(path), filter);
-  },
-});
-
-export const filterLabelConfidenceRange = selectorFamily({
-  key: "filterLabelConfidenceRange",
-  get: (path) => ({ get }) => {
-    const filter = get(filterStage(path));
-    if (filter?.range) return filter.range;
-    return get(labelConfidenceBounds(path));
-  },
-  set: (path) => ({ get, set }, range) => {
-    const bounds = get(labelConfidenceBounds(path));
-    const none = get(filterLabelIncludeNoConfidence(path));
-    const labels = get(filterIncludeLabels(path));
-    const filter = resolveFilter(bounds, range, none, labels);
-    set(filterStage(path), filter);
-  },
-});
-
-export const filterLabelIncludeNoConfidence = selectorFamily({
-  key: "filterLabelIncludeNoConfidence",
-  get: (path) => ({ get }) => {
-    const filter = get(filterStage(path));
-    return filter?.none ?? true;
-  },
-  set: (path) => ({ get, set }, none) => {
-    const range = get(filterLabelConfidenceRange(path));
-    const bounds = get(labelConfidenceBounds(path));
-    const labels = get(filterIncludeLabels(path));
-    const filter = resolveFilter(bounds, range, none, labels);
-    set(filterStage(path), filter);
-  },
-});
-
-export const filterNumericFieldRange = selectorFamily({
-  key: "filterNumericFieldRange",
-  get: (path) => ({ get }) => {
-    const filter = get(filterStage(path));
-    return filter?.range ?? get(numericFieldBounds(path));
-  },
-  set: (path) => ({ get, set }, range) => {
-    const bounds = get(numericFieldBounds(path));
-    const none = get(filterNumericFieldIncludeNone(path));
-    const filter = resolveFilter(bounds, range, none);
-    set(filterStage(path), filter);
-  },
-});
-
-export const filterNumericFieldIncludeNone = selectorFamily({
-  key: "filterNumericFieldIncludeNone",
-  get: (path) => ({ get }) => {
-    const filter = get(filterStage(path));
-    return filter?.none ?? true;
-  },
-  set: (path) => ({ get, set }, none) => {
-    const range = get(filterNumericFieldRange(path));
-    const bounds = get(numericFieldBounds(path));
-    const filter = resolveFilter(bounds, range, none);
-    set(filterStage(path), filter);
-  },
-});
-
-export const defaultTargets = selector({
-  key: "defaultTargets",
-  get: ({ get }) => {
-    const targets = get(atoms.stateDescription).dataset?.default_targets || {};
-    return Object.fromEntries(
-      Object.entries(targets).map(([k, v]) => [parseInt(k, 10), v])
-    );
-  },
-});
-
-export const targets = selector({
-  key: "targets",
-  get: ({ get }) => {
-    const defaults = get(atoms.stateDescription).dataset?.default_targets || {};
-    const labelTargets =
-      get(atoms.stateDescription).dataset?.label_targets || {};
-    return {
-      defaults,
-      fields: labelTargets,
-    };
-  },
-});
-
-export const getTarget = selector({
-  key: "getTarget",
-  get: ({ get }) => {
-    const { defaults, fields } = get(targets);
-    return (field, target) => {
-      if (field in fields) {
-        return fields[field][target];
-      }
-      return defaults[target];
-    };
-  },
-=======
->>>>>>> 528c81e8
 });