{
<<<<<<< HEAD
    "name": "@fiftyone/fiftyone",
    "version": "0.1.0",
    "main": "index.js",
=======
    "name": "fiftyone",
    "productName": "FiftyOne",
    "version": "0.13.4",
>>>>>>> 9fa8d64f
    "license": "Apache-2.0",
    "private": true,
    "scripts": {
        "dev": "yarn workspace @fiftyone/app dev",
        "start": "yarn workspace @fiftyone/app start",
        "build": "yarn workspace @fiftyone/app build",
        "postinstall": "patch-package"
    },
    "devDependencies": {
        "patch-package": "^6.4.7",
        "tsc-silent": "^1.2.1",
        "typescript": "4.2.4"
    },
    "workspaces": [
        "packages/*"
    ]
}<|MERGE_RESOLUTION|>--- conflicted
+++ resolved
@@ -1,15 +1,10 @@
 {
-<<<<<<< HEAD
     "name": "@fiftyone/fiftyone",
-    "version": "0.1.0",
-    "main": "index.js",
-=======
-    "name": "fiftyone",
     "productName": "FiftyOne",
-    "version": "0.13.4",
->>>>>>> 9fa8d64f
+    "version": "0.14.0",
     "license": "Apache-2.0",
     "private": true,
+    "main": "index.js",
     "scripts": {
         "dev": "yarn workspace @fiftyone/app dev",
         "start": "yarn workspace @fiftyone/app start",
