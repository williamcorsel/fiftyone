/**
 * Copyright 2017-2021, Voxel51, Inc.
 */

import { get32BitColor } from "./color";
import { CHUNK_SIZE, LABELS, LABEL_LISTS } from "./constants";
import { ARRAY_TYPES, deserialize } from "./numpy";
<<<<<<< HEAD
import { Coloring, FrameChunk } from "./state";
=======
import { Coloring, FrameChunk, MaskTargets } from "./state";
>>>>>>> 57201f97

interface ResolveColor {
  key: string | number;
  seed: number;
  color: string;
}

type ResolveColorMethod = ReaderMethod & ResolveColor;

const [requestColor, resolveColor] = ((): [
  (pool: string[], seed: number, key: string | number) => Promise<string>,
  (result: ResolveColor) => void
] => {
  const cache = {};
  const requests = {};
  const promises = {};

  return [
    (pool, seed, key) => {
      if (!(seed in cache)) {
        cache[seed] = {};
      }

      const colors = cache[seed];

      if (!(key in colors)) {
        if (!(seed in requests)) {
          requests[seed] = {};
          promises[seed] = {};
        }

        const seedRequests = requests[seed];
        const seedPromises = promises[seed];

        if (!(key in seedRequests)) {
          seedPromises[key] = new Promise((resolve) => {
            seedRequests[key] = resolve;
            postMessage({
              method: "requestColor",
              key,
              seed,
              pool,
            });
          });
        }

        return seedPromises[key];
      }

      return Promise.resolve(colors[key]);
    },
    ({ key, seed, color }) => {
      requests[seed][key](color);
    },
  ];
})();

const DESERIALIZE = {
  Detection: (label, buffers) => {
    if (typeof label.mask === "string") {
      const data = deserialize(label.mask);
      const [height, width] = data.shape;

      label.mask = {
        data,
        image: new ImageData(width, height).data.buffer,
      };
      buffers.push(data.buffer);
      buffers.push(label.mask.image);
    }
  },
  Detections: (labels, buffers) => {
    labels.detections.forEach((label) =>
      DESERIALIZE[label._cls](label, buffers)
    );
  },
  Heatmap: (label, buffers) => {
    if (typeof label.map === "string") {
      const data = deserialize(label.map);
      const [height, width] = data.shape;

      label.map = {
        data,
        image: new ImageData(width, height).data.buffer,
      };

      buffers.push(data.buffer);
      buffers.push(label.map.image);
    }
  },
  Segmentation: (label, buffers) => {
    if (typeof label.mask === "string") {
      const data = deserialize(label.mask);
      const [height, width] = data.shape;

      label.mask = {
        data,
        image: new ImageData(width, height).data.buffer,
      };

      buffers.push(data.buffer);
      buffers.push(label.mask.image);
    }
  },
};

const mapId = (obj) => {
  if (obj._id) {
    obj.id = obj._id;
    delete obj._id;
  }
  return obj;
};

const processLabels = (
  sample: { [key: string]: any },
  coloring: Coloring,
  prefix: string = ""
): Promise<ArrayBuffer[]> => {
  let buffers: ArrayBuffer[] = [];
  const promises = [];

  for (const field in sample) {
    const label = sample[field];
    if (!label) {
      continue;
    }

    if (label._cls in DESERIALIZE) {
      DESERIALIZE[label._cls](label, buffers);
    }

    if (label._cls in LABELS) {
      if (label._cls in LABEL_LISTS) {
        const list = label[LABEL_LISTS[label._cls]];
        if (Array.isArray(list)) {
          label[LABEL_LISTS[label._cls]] = list.map(mapId);
        }
      } else {
        mapId(label);
      }
    }

    if (UPDATE_LABEL[label._cls]) {
      promises.push(UPDATE_LABEL[label._cls](prefix + field, label, coloring));
    }
  }

  return Promise.all(promises).then(() => buffers);
};

/** GLOBALS */

const HIGH_WATER_MARK = 6;

let stream: FrameStream | null = null;
let streamId: string | null = null;

/** END GLOBALS */

interface ReaderMethod {
  method: string;
}

interface ProcessSample {
  uuid: string;
  sample: {
    [key: string]: object;
    frames: any[];
  };
  coloring: Coloring;
}

type ProcessSampleMethod = ReaderMethod & ProcessSample;

const processSample = ({ sample, uuid, coloring }: ProcessSample) => {
  mapId(sample);

  let bufferPromises = [processLabels(sample, coloring)];

  if (sample.frames && sample.frames.length) {
    bufferPromises = [
      ...bufferPromises,
      ...sample.frames
        .map((frame) => processLabels(frame, coloring, "frames."))
        .flat(),
    ];
  }

  Promise.all(bufferPromises).then((buffers) => {
    postMessage(
      {
        method: "processSample",
        sample,
        uuid,
      },
      // @ts-ignore
      buffers.flat()
    );
  });
};

interface FrameStream {
  chunkSize: number;
  frameNumber: number;
  sampleId: string;
  reader: ReadableStreamDefaultReader<FrameChunkResponse>;
  cancel: () => void;
}

interface FrameChunkResponse extends FrameChunk {
  coloring: Coloring;
}

const createReader = ({
  chunkSize,
  coloring,
  frameCount,
  frameNumber,
  sampleId,
  url,
}: {
  chunkSize: number;
  coloring: Coloring;
  frameCount: number;
  frameNumber: number;
  sampleId: string;
  url: string;
}): FrameStream => {
  let cancelled = false;

  const privateStream = new ReadableStream<FrameChunkResponse>(
    {
      pull: (controller: ReadableStreamDefaultController) => {
        if (frameNumber > frameCount || cancelled) {
          controller.close();
          return Promise.resolve();
        }

        return new Promise((resolve, reject) => {
          fetch(
            `${url}/frames?` +
              new URLSearchParams({
                frameNumber: frameNumber.toString(),
                numFrames: chunkSize.toString(),
                frameCount: frameCount.toString(),
                sampleId,
              })
          )
            .then((response: Response) => response.json())
            .then(({ frames, range }: FrameChunk) => {
              controller.enqueue({ frames, range, coloring });
              frameNumber = range[1] + 1;
              resolve();
            })
            .catch((error) => {
              reject(error);
            });
        });
      },
      cancel: () => {
        cancelled = true;
      },
    },
    new CountQueuingStrategy({ highWaterMark: HIGH_WATER_MARK })
  );
  return {
    sampleId,
    frameNumber,
    chunkSize,
    reader: privateStream.getReader(),
    cancel: () => (cancelled = true),
  };
};

const getSendChunk = (uuid: string) => ({
  value,
}: {
  done: boolean;
  value?: FrameChunkResponse;
}) => {
  if (value) {
    Promise.all(
      value.frames.map((frame) =>
        processLabels(frame, value.coloring, "frames.")
      )
    ).then((buffers) => {
      postMessage(
        {
          method: "frameChunk",
          frames: value.frames,
          range: value.range,
          uuid,
        },
        // @ts-ignore
        buffers.flat()
      );
    });
  }
};

interface RequestFrameChunk {
  uuid: string;
}

type RequestFrameChunkMethod = ReaderMethod & RequestFrameChunk;

const requestFrameChunk = ({ uuid }: RequestFrameChunk) => {
  if (uuid === streamId) {
    stream &&
      stream.reader
        .read()
        .then(getSendChunk(uuid))
        .catch(() => postMessage({ method: "requestFrameChunk", error: true }));
  }
};

interface SetStream {
  coloring: Coloring;
  frameCount: number;
  frameNumber: number;
  sampleId: string;
  uuid: string;
  url: string;
}

type SetStreamMethod = ReaderMethod & SetStream;

const setStream = ({
  coloring,
  frameCount,
  frameNumber,
  sampleId,
  uuid,
  url,
}: SetStream) => {
  stream && stream.cancel();
  streamId = uuid;
  stream = createReader({
    coloring,
    chunkSize: CHUNK_SIZE,
    frameCount: frameCount,
    frameNumber: frameNumber,
    sampleId,
    url,
  });

  stream.reader
    .read()
    .then(getSendChunk(uuid))
    .catch(() => postMessage({ method: "requestFrameChunk", error: true }));
};

const isFloatArray = (arr) =>
  arr instanceof Float32Array || arr instanceof Float64Array;

const UPDATE_LABEL = {
  Detection: async (field, label, coloring: Coloring) => {
    if (!label.mask) {
      return;
    }

    const color = await requestColor(
      coloring.pool,
      coloring.seed,
      coloring.byLabel ? label.label : field
    );

    const overlay = new Uint32Array(label.mask.image);
    const targets = new ARRAY_TYPES[label.mask.data.arrayType](
      label.mask.data.buffer
    );
    const bitColor = get32BitColor(color);

    for (const i in overlay) {
      if (targets[i]) {
        overlay[i] = bitColor;
      }
    }
  },
  Detections: async (field, labels, coloring: Coloring) => {
    const promises = labels.detections.map((label) =>
      UPDATE_LABEL[label._cls](field, label, coloring)
    );

    await Promise.all(promises);
  },
  Heatmap: async (field, label, coloring: Coloring) => {
    if (!label.map) {
      return;
    }

    const overlay = new Uint32Array(label.map.image);
    const targets = new ARRAY_TYPES[label.map.data.arrayType](
      label.map.data.buffer
    );
    const [start, stop] = label.range
      ? label.range
      : isFloatArray(targets)
      ? [0, 1]
      : [0, 255];

    const max = Math.max(Math.abs(start), Math.abs(stop));

    const color = await requestColor(coloring.pool, coloring.seed, field);

    const getColor = !coloring.byLabel
      ? (value) => {
          if (value === 0) {
            return 0;
          }

          const index = Math.round(
            (Math.max(value - start, 0) / (stop - start)) *
              (coloring.scale.length - 1)
          );

          return get32BitColor(coloring.scale[index]);
        }
      : (value) => {
          if (value === 0) {
            return 0;
          }

          return get32BitColor(color, Math.min(max, Math.abs(value)) / max);
        };

    for (const i in overlay) {
      if (targets[i] !== 0) {
        overlay[i] = getColor(targets[i]);
      }
    }
  },
  Segmentation: async (field, label, coloring) => {
    if (!label.mask) {
      return;
    }

    const overlay = new Uint32Array(label.mask.image);
    const targets = new ARRAY_TYPES[label.mask.data.arrayType](
      label.mask.data.buffer
    );

    const cache = {};

    const getColor = (i) => {
      i = Math.round(Math.abs(i)) % coloring.targets.length;

      if (i in cache) {
        return cache[i];
      }

      cache[i] = get32BitColor(coloring.targets[i]);
    };

    for (const i in overlay) {
      if (targets[i] !== 0) {
        overlay[i] = getColor(targets[i]);
      }
    }
  },
};

<<<<<<< HEAD
=======
const isFloatArray = (arr) =>
  arr instanceof Float32Array || arr instanceof Float64Array;

const UPDATE_LABEL = {
  Detection: async (field, label, coloring: Coloring) => {
    if (!label.mask) {
      return;
    }

    const color = await requestColor(
      coloring.pool,
      coloring.seed,
      coloring.byLabel ? label.label : field
    );

    const overlay = new Uint32Array(label.mask.image);
    const targets = new ARRAY_TYPES[label.mask.data.arrayType](
      label.mask.data.buffer
    );
    const bitColor = get32BitColor(color);

    for (const i in overlay) {
      if (targets[i]) {
        overlay[i] = bitColor;
      }
    }
  },
  Detections: async (field, labels, coloring: Coloring) => {
    const promises = labels.detections.map((label) =>
      UPDATE_LABEL[label._cls](field, label, coloring)
    );

    await Promise.all(promises);
  },
  Heatmap: async (field, label, coloring: Coloring) => {
    if (!label.map) {
      return;
    }

    const overlay = new Uint32Array(label.map.image);
    const targets = new ARRAY_TYPES[label.map.data.arrayType](
      label.map.data.buffer
    );
    const [start, stop] = label.range
      ? label.range
      : isFloatArray(targets)
      ? [0, 1]
      : [0, 255];

    const max = Math.max(Math.abs(start), Math.abs(stop));

    const color = await requestColor(coloring.pool, coloring.seed, field);

    const getColor = coloring.byLabel
      ? (value) => {
          if (value === 0) {
            return 0;
          }

          const index = Math.round(
            (Math.max(value - start, 0) / (stop - start)) *
              (coloring.scale.length - 1)
          );

          return get32BitColor(coloring.scale[index]);
        }
      : (value) => {
          if (value === 0) {
            return 0;
          }

          return get32BitColor(color, Math.min(max, Math.abs(value)) / max);
        };

    for (const i in overlay) {
      if (targets[i] !== 0) {
        overlay[i] = getColor(targets[i]);
      }
    }
  },
  Segmentation: async (field, label, coloring) => {
    if (!label.mask) {
      return;
    }

    const overlay = new Uint32Array(label.mask.image);
    const targets = new ARRAY_TYPES[label.mask.data.arrayType](
      label.mask.data.buffer
    );
    let maskTargets = coloring.maskTargets[field];

    if (!maskTargets) {
      maskTargets = coloring.defaultMaskTargets;
    }
    const cache = {};

    let color;
    if (maskTargets && Object.keys(maskTargets).length === 1) {
      color = get32BitColor(
        await requestColor(coloring.pool, coloring.seed, field)
      );
    }

    const getColor = (i) => {
      i = Math.round(Math.abs(i)) % coloring.targets.length;

      if (i in cache) {
        return cache[i];
      }

      cache[i] = get32BitColor(coloring.targets[i]);
    };

    for (const i in overlay) {
      if (targets[i] !== 0) {
        overlay[i] = color ? color : getColor(targets[i]);
      }
    }
  },
};

>>>>>>> 57201f97
type Method =
  | ProcessSampleMethod
  | RequestFrameChunkMethod
  | SetStreamMethod
  | ResolveColorMethod;

onmessage = ({ data: { method, ...args } }: MessageEvent<Method>) => {
  switch (method) {
    case "processSample":
      processSample(args as ProcessSample);
      return;
    case "requestFrameChunk":
      requestFrameChunk(args as RequestFrameChunk);
      return;
    case "setStream":
      setStream(args as SetStream);
      return;
    case "resolveColor":
      resolveColor(args as ResolveColor);
      return;
    default:
      throw new Error("unknown method");
  }
};<|MERGE_RESOLUTION|>--- conflicted
+++ resolved
@@ -5,11 +5,7 @@
 import { get32BitColor } from "./color";
 import { CHUNK_SIZE, LABELS, LABEL_LISTS } from "./constants";
 import { ARRAY_TYPES, deserialize } from "./numpy";
-<<<<<<< HEAD
-import { Coloring, FrameChunk } from "./state";
-=======
 import { Coloring, FrameChunk, MaskTargets } from "./state";
->>>>>>> 57201f97
 
 interface ResolveColor {
   key: string | number;
@@ -416,7 +412,7 @@
 
     const color = await requestColor(coloring.pool, coloring.seed, field);
 
-    const getColor = !coloring.byLabel
+    const getColor = coloring.byLabel
       ? (value) => {
           if (value === 0) {
             return 0;
@@ -452,118 +448,6 @@
     const targets = new ARRAY_TYPES[label.mask.data.arrayType](
       label.mask.data.buffer
     );
-
-    const cache = {};
-
-    const getColor = (i) => {
-      i = Math.round(Math.abs(i)) % coloring.targets.length;
-
-      if (i in cache) {
-        return cache[i];
-      }
-
-      cache[i] = get32BitColor(coloring.targets[i]);
-    };
-
-    for (const i in overlay) {
-      if (targets[i] !== 0) {
-        overlay[i] = getColor(targets[i]);
-      }
-    }
-  },
-};
-
-<<<<<<< HEAD
-=======
-const isFloatArray = (arr) =>
-  arr instanceof Float32Array || arr instanceof Float64Array;
-
-const UPDATE_LABEL = {
-  Detection: async (field, label, coloring: Coloring) => {
-    if (!label.mask) {
-      return;
-    }
-
-    const color = await requestColor(
-      coloring.pool,
-      coloring.seed,
-      coloring.byLabel ? label.label : field
-    );
-
-    const overlay = new Uint32Array(label.mask.image);
-    const targets = new ARRAY_TYPES[label.mask.data.arrayType](
-      label.mask.data.buffer
-    );
-    const bitColor = get32BitColor(color);
-
-    for (const i in overlay) {
-      if (targets[i]) {
-        overlay[i] = bitColor;
-      }
-    }
-  },
-  Detections: async (field, labels, coloring: Coloring) => {
-    const promises = labels.detections.map((label) =>
-      UPDATE_LABEL[label._cls](field, label, coloring)
-    );
-
-    await Promise.all(promises);
-  },
-  Heatmap: async (field, label, coloring: Coloring) => {
-    if (!label.map) {
-      return;
-    }
-
-    const overlay = new Uint32Array(label.map.image);
-    const targets = new ARRAY_TYPES[label.map.data.arrayType](
-      label.map.data.buffer
-    );
-    const [start, stop] = label.range
-      ? label.range
-      : isFloatArray(targets)
-      ? [0, 1]
-      : [0, 255];
-
-    const max = Math.max(Math.abs(start), Math.abs(stop));
-
-    const color = await requestColor(coloring.pool, coloring.seed, field);
-
-    const getColor = coloring.byLabel
-      ? (value) => {
-          if (value === 0) {
-            return 0;
-          }
-
-          const index = Math.round(
-            (Math.max(value - start, 0) / (stop - start)) *
-              (coloring.scale.length - 1)
-          );
-
-          return get32BitColor(coloring.scale[index]);
-        }
-      : (value) => {
-          if (value === 0) {
-            return 0;
-          }
-
-          return get32BitColor(color, Math.min(max, Math.abs(value)) / max);
-        };
-
-    for (const i in overlay) {
-      if (targets[i] !== 0) {
-        overlay[i] = getColor(targets[i]);
-      }
-    }
-  },
-  Segmentation: async (field, label, coloring) => {
-    if (!label.mask) {
-      return;
-    }
-
-    const overlay = new Uint32Array(label.mask.image);
-    const targets = new ARRAY_TYPES[label.mask.data.arrayType](
-      label.mask.data.buffer
-    );
     let maskTargets = coloring.maskTargets[field];
 
     if (!maskTargets) {
@@ -596,7 +480,6 @@
   },
 };
 
->>>>>>> 57201f97
 type Method =
   | ProcessSampleMethod
   | RequestFrameChunkMethod
