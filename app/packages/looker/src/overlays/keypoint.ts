--- conflicted
+++ resolved
@@ -21,16 +21,12 @@
   }
 
   containsPoint(state: Readonly<State>): CONTAINS {
-<<<<<<< HEAD
     if (!this.label.points || !this.label.points.length) {
       return CONTAINS.NONE;
     }
 
-    if (this.getDistanceAndPoint(state)[0] <= state.pointRadius) {
-=======
     const result = this.getDistanceAndMaybePoint(state);
     if (result && result[0] <= state.pointRadius) {
->>>>>>> a71fa76b
       return CONTAINS.BORDER;
     }
     return CONTAINS.NONE;
