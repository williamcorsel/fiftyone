--- conflicted
+++ resolved
@@ -9,7 +9,6 @@
   TEMPORAL_DETECTION,
   TEMPORAL_DETECTIONS,
 } from "@fiftyone/utilities";
-import { ImageFilter } from "./state";
 
 export const BASE_ALPHA = 0.7;
 export const LINE_WIDTH = 3;
@@ -27,79 +26,6 @@
 export const CHUNK_SIZE = 20;
 export const DATE_TIME = "DateTime";
 
-<<<<<<< HEAD
-=======
-export const NONFINITES = new Set(["-inf", "inf", "nan"]);
-
-export const CLASSIFICATION = "Classification";
-export const CLASSIFICATIONS = "Classifications";
-export const DETECTION = "Detection";
-export const DETECTIONS = "Detections";
-export const GEOLOCATION = "GeoLocation";
-export const GEOLOCATIONS = "GeoLocations";
-export const HEATMAP = "Heatmap";
-export const KEYPOINT = "Keypoint";
-export const KEYPOINTS = "Keypoints";
-export const POLYLINE = "Polyline";
-export const POLYLINES = "Polylines";
-export const REGRESSION = "Regression";
-export const SEGMENTATION = "Segmentation";
-export const TEMPORAL_DETECTION = "TemporalDetection";
-export const TEMPORAL_DETECTIONS = "TemporalDetections";
-
-export const BOOLEAN_FIELD = "fiftyone.core.fields.BooleanField";
-export const DATE_FIELD = "fiftyone.core.fields.DateField";
-export const DATE_TIME_FIELD = "fiftyone.core.fields.DateTimeField";
-export const FLOAT_FIELD = "fiftyone.core.fields.FloatField";
-export const FRAME_NUMBER_FIELD = "fiftyone.core.fields.FrameNumberField";
-export const FRAME_SUPPORT_FIELD = "fiftyone.core.fields.FrameSupportField";
-export const INT_FIELD = "fiftyone.core.fields.IntField";
-export const OBJECT_ID_FIELD = "fiftyone.core.fields.ObjectIdField";
-export const STRING_FIELD = "fiftyone.core.fields.StringField";
-
-export const MOMENT_CLASSIFICATIONS = [
-  CLASSIFICATION,
-  CLASSIFICATIONS,
-  REGRESSION,
-];
-
-export const LABEL_TAGS_CLASSES = [
-  CLASSIFICATION,
-  CLASSIFICATIONS,
-  REGRESSION,
-  TEMPORAL_DETECTION,
-  TEMPORAL_DETECTIONS,
-];
-
-export const LABEL_LISTS = {
-  [CLASSIFICATIONS]: "classifications",
-  [DETECTIONS]: "detections",
-  [KEYPOINTS]: "keypoints",
-  [POLYLINES]: "polylines",
-  [TEMPORAL_DETECTIONS]: "detections",
-};
-
-export const LABELS = {
-  [CLASSIFICATION]: CLASSIFICATION,
-  [CLASSIFICATIONS]: CLASSIFICATIONS,
-  [DETECTION]: DETECTION,
-  [DETECTIONS]: DETECTIONS,
-  [GEOLOCATION]: GEOLOCATION,
-  [GEOLOCATIONS]: GEOLOCATIONS,
-  [HEATMAP]: HEATMAP,
-  [KEYPOINT]: KEYPOINT,
-  [KEYPOINTS]: KEYPOINTS,
-  [POLYLINE]: POLYLINE,
-  [POLYLINES]: POLYLINES,
-  [SEGMENTATION]: SEGMENTATION,
-  [REGRESSION]: REGRESSION,
-  [TEMPORAL_DETECTION]: TEMPORAL_DETECTION,
-  [TEMPORAL_DETECTIONS]: TEMPORAL_DETECTIONS,
-};
-
-export const MASK_LABELS = new Set([DETECTION, SEGMENTATION]);
-
->>>>>>> a71fa76b
 export const SELECTION_TEXT =
   "Click to select sample, Shift+Click to select a range, Right click to expand";
 
