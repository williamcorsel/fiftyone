--- conflicted
+++ resolved
@@ -8,89 +8,6 @@
 import * as aggregationAtoms from "../../recoil/aggregations";
 import * as filterAtoms from "../../recoil/filters";
 import { Range } from "./RangeSlider";
-<<<<<<< HEAD
-=======
-import {
-  AGGS,
-  LIST_FIELD,
-  FRAME_SUPPORT_FIELD,
-  VALID_LIST_FIELDS,
-  VALID_NUMERIC_TYPES,
-  INT_FIELD,
-  DATE_TIME_FIELD,
-  DATE_FIELD,
-} from "../../utils/labels";
-import {
-  extendedModalStats,
-  filterStage,
-  hasFilters,
-  modalStats,
-  noneCount,
-  noneFilteredFieldCounts,
-} from "./atoms";
-import { Other } from "./NumericFieldFilter";
-
-export const isDateTimeField = selectorFamily<boolean, string>({
-  key: "isDateTimeField",
-  get: (name) => ({ get }) => {
-    let map = get(selectors.primitivesMap("sample"));
-
-    if (map[name] === LIST_FIELD) {
-      map = get(selectors.primitivesSubfieldMap("sample"));
-    }
-
-    return DATE_TIME_FIELD === map[name];
-  },
-});
-
-export const isDateField = selectorFamily<boolean, string>({
-  key: "isDateField",
-  get: (name) => ({ get }) => {
-    let map = get(selectors.primitivesMap("sample"));
-
-    if (map[name] === LIST_FIELD) {
-      map = get(selectors.primitivesSubfieldMap("sample"));
-    }
-
-    return DATE_FIELD === map[name];
-  },
-});
-
-export const isNumericField = selectorFamily<boolean, string>({
-  key: "isNumericField",
-  get: (name) => ({ get }) => {
-    let map = get(selectors.primitivesMap("sample"));
-
-    if (VALID_LIST_FIELDS.includes(map[name])) {
-      map = get(selectors.primitivesSubfieldMap("sample"));
-    }
-
-    return VALID_NUMERIC_TYPES.includes(map[name]);
-  },
-});
-
-export const isSupportField = selectorFamily<boolean, string>({
-  key: "isSupportField",
-  get: (name) => ({ get }) => {
-    let map = get(selectors.primitivesMap("sample"));
-
-    return FRAME_SUPPORT_FIELD === map[name];
-  },
-});
-
-export const isIntField = selectorFamily<boolean, string>({
-  key: "isIntField",
-  get: (name) => ({ get }) => {
-    let map = get(selectors.primitivesMap("sample"));
-
-    if (VALID_LIST_FIELDS.includes(map[name])) {
-      map = get(selectors.primitivesSubfieldMap("sample"));
-    }
-
-    return [FRAME_SUPPORT_FIELD, INT_FIELD].includes(map[name]);
-  },
-});
->>>>>>> c2c823f9
 
 type NumericFilter = {
   range: Range;
@@ -158,20 +75,16 @@
     [key]: value,
   };
 
-<<<<<<< HEAD
-  if (meetsDefault(check, bounds)) {
+  const isDefault = meetsDefault(check, bounds);
+  if (!isDefault && meetsDefault({ ...check, range: bounds }, bounds)) {
+    set(filterAtoms.filter({ modal, path }), {
+      range: filter.range,
+      _CLS: "numeric",
+    });
+  } else if (isDefault) {
     set(filterAtoms.filter({ modal, path }), null);
   } else {
-    set(filterAtoms.filter({ modal, path }), { ...filter, none: false });
-=======
-  const isDefault = meetsDefault(check, bounds);
-  if (!isDefault && meetsDefault({ ...check, range: bounds }, bounds)) {
-    set(filterStage({ modal, path }), { range: filter.range, _CLS: "numeric" });
-  } else if (isDefault) {
-    set(filterStage({ modal, path }), null);
-  } else {
-    set(filterStage({ modal, path }), filter);
->>>>>>> c2c823f9
+    set(filterAtoms.filter({ modal, path }), filter);
   }
 };
 
@@ -184,33 +97,9 @@
 >({
   key: "numericFieldBounds",
   get: ({ path, defaultRange }) => ({ get }) => {
-<<<<<<< HEAD
     let bounds = get(
       aggregationAtoms.bounds({ path, extended: false, modal: false })
     ) as Range;
-=======
-    const isDateOrDateTime =
-      get(isDateTimeField(path)) || get(isDateField(path));
-
-    let bounds = (get(selectors.datasetStats) ?? []).reduce(
-      (acc, cur) => {
-        if (cur.name !== path || cur._CLS !== AGGS.BOUNDS) {
-          return acc;
-        }
-
-        if (isDateOrDateTime) {
-          return cur.result.map((v) => (v ? v.datetime : v));
-        }
-
-        if (cur.result.bounds) {
-          return cur.result.bounds;
-        }
-
-        return cur.result;
-      },
-      [null, null]
-    );
->>>>>>> c2c823f9
 
     if (bounds.every((b) => b === null)) {
       return bounds;
@@ -268,88 +157,6 @@
   nan?: number;
 }
 
-export const otherCounts = selectorFamily<
-  OtherCounts,
-  { modal: boolean; path: string }
->({
-  key: "otherFilteredCounts",
-  get: ({ modal, path }) => ({ get }) => {
-    const none = get(noneCount({ modal, path }));
-    let { inf, "-inf": ninf, nan } = (
-      get(modal ? modalStats : selectors.datasetStats) ?? []
-    ).reduce(
-      (acc, cur) => {
-        if (cur.name !== path || cur._CLS !== AGGS.BOUNDS) {
-          return acc;
-        }
-
-        if (cur.result.bounds) {
-          return cur.result;
-        }
-
-        return cur.result;
-      },
-      { nan: 0, "-inf": 0, inf: 0 }
-    );
-
-    return {
-      none,
-      inf,
-      ninf,
-      nan,
-    };
-  },
-});
-
-export const otherFilteredCounts = selectorFamily<
-  OtherCounts,
-  { modal: boolean; path: string }
->({
-  key: "otherFilteredCounts",
-  get: ({ modal, path }) => ({ get }) => {
-    const none = get(noneFilteredFieldCounts(modal))[path];
-    const filtered = get(hasFilters(modal));
-
-    const stats =
-      get(modal ? extendedModalStats : selectors.extendedDatasetStats) ?? [];
-
-    if (!filtered || !stats.length) {
-      return get(otherCounts({ modal, path }));
-    }
-    let { inf, "-inf": ninf, nan } = stats.reduce(
-      (acc, cur) => {
-        if (cur.name !== path || cur._CLS !== AGGS.BOUNDS) {
-          return acc;
-        }
-
-        if (cur.result.bounds) {
-          return cur.result;
-        }
-
-        return cur.result;
-      },
-      { nan: 0, "-inf": 0, inf: 0 }
-    );
-
-    return {
-      none,
-      inf,
-      ninf,
-      nan,
-    };
-  },
-});
-
-export const otherKeyedFilteredCount = selectorFamily<
-  number,
-  { modal: boolean; path: string; key: Other }
->({
-  key: "otherKeyedFilteredCount",
-  get: ({ key, ...params }) => ({ get }) => {
-    return get(otherFilteredCounts(params))[key];
-  },
-});
-
 export const excludeAtom = selectorFamily<
   boolean,
   {
