--- conflicted
+++ resolved
@@ -9,11 +9,6 @@
 import { Range } from "./RangeSlider";
 import {
   AGGS,
-<<<<<<< HEAD
-  FRAME_SUPPORT_FIELD,
-  VALID_LIST_FIELDS,
-  VALID_NUMERIC_TYPES,
-=======
   LIST_FIELD,
   FRAME_SUPPORT_FIELD,
   VALID_LIST_FIELDS,
@@ -21,7 +16,6 @@
   INT_FIELD,
   DATE_TIME_FIELD,
   DATE_FIELD,
->>>>>>> 7051ca1e
 } from "../../utils/labels";
 import { filterStage } from "./atoms";
 
@@ -73,8 +67,6 @@
   },
 });
 
-<<<<<<< HEAD
-=======
 export const isIntField = selectorFamily<boolean, string>({
   key: "isIntField",
   get: (name) => ({ get }) => {
@@ -88,7 +80,6 @@
   },
 });
 
->>>>>>> 7051ca1e
 type NumericFilter = {
   range: Range;
   none: boolean;
