import React, { useCallback, useRef } from "react";
import ReactDOM from "react-dom";
import { Controller } from "@react-spring/core";
import styled from "styled-components";
import { useRecoilValue, useRecoilTransaction_UNSTABLE } from "recoil";

import { FrameLooker, ImageLooker, VideoLooker } from "@fiftyone/looker";

import Looker from "../components/Looker";

import Group from "./Group/Group";
import Sidebar, { Entries } from "./Sidebar";
import * as fos from "@fiftyone/state";

import PinnedLooker from "./PinnedLooker/PinnedLooker";
import { isGroup, isPinned } from "@fiftyone/state";
import SidebarSourceSelector from "./SidebarSourceSelector";
<<<<<<< HEAD
=======
import _ from "lodash";
>>>>>>> 84ca9cea

const ModalWrapper = styled.div`
  position: fixed;
  top: 0;
  left: 0;
  width: 100%;
  height: 100%;
  z-index: 10000;
  align-items: center;
  display: flex;
  justify-content: center;
  background-color: ${({ theme }) => theme.overlay};
`;

const Container = styled.div`
  background-color: ${({ theme }) => theme.backgroundDark};
  border: 1px solid ${({ theme }) => theme.backgroundDarkBorder};
  position: relative;
  display: flex;
  justify-content: center;
  overflow: hidden;
`;

const ContentColumn = styled.div`
  flex-grow: 1;
  width: 1px;
  position: relative;
  overflow: visible;
  display: flex;
  flex-direction: column;
`;

const SampleModal = () => {
  const data = useRecoilValue(fos.modal);
  if (!data) {
    throw new Error("no modal data");
  }

  const {
    sample,
    navigation: { index, getIndex },
  } = data;
  const { filepath, _id } = sample;

  const selectedMediaField = useRecoilValue(fos.selectedMediaField);
  const selectedMediaFieldName =
    selectedMediaField.modal || selectedMediaField.grid || "filepath";
  const sampleSrc = fos.getSampleSrc(
    sample[selectedMediaFieldName],
    sample._id
  );
  const lookerRef = useRef<VideoLooker & ImageLooker & FrameLooker>();
  const onSelectLabel = fos.useOnSelectLabel();
  const tagText = fos.useTagText(true);
  const labelPaths = useRecoilValue(fos.labelPaths({ expanded: false }));
  const clearModal = fos.useClearModal();
  const disabled = useRecoilValue(fos.disabledPaths);
  const renderEntry = useCallback(
    (
      key: string,
      group: string,
      entry: fos.SidebarEntry,
      controller: Controller,
      trigger: (
        event: React.MouseEvent<HTMLDivElement>,
        key: string,
        cb: () => void
      ) => void
    ) => {
      switch (entry.kind) {
        case fos.EntryKind.PATH:
          const isTag = entry.path.startsWith("tags.");
          const isLabelTag = entry.path.startsWith("_label_tags.");
          const isLabel = labelPaths.includes(entry.path);
          const isOther = disabled.has(entry.path);
          const isFieldPrimitive =
            !isTag && !isLabelTag && !isLabel && !isOther;

          return {
            children: (
              <>
                {isLabelTag && (
                  <Entries.FilterableTag
                    key={key}
                    modal={true}
                    tag={entry.path.split(".").slice(1).join(".")}
                    tagKey={
                      isLabelTag
                        ? fos.State.TagKey.LABEL
                        : fos.State.TagKey.SAMPLE
                    }
                  />
                )}
                {isTag && (
                  <Entries.TagValue
                    key={key}
                    path={entry.path}
                    tag={entry.path.slice("tags.".length)}
                  />
                )}
                {(isLabel || isOther) && (
                  <Entries.FilterablePath
                    entryKey={key}
                    modal={true}
                    path={entry.path}
                    group={group}
                    onFocus={() => {
                      controller.set({ zIndex: "1" });
                    }}
                    onBlur={() => {
                      controller.set({ zIndex: "0" });
                    }}
                    disabled={isOther}
                    key={key}
                    trigger={trigger}
                  />
                )}
                {isFieldPrimitive && (
                  <Entries.PathValue
                    entryKey={key}
                    key={key}
                    path={entry.path}
                    trigger={trigger}
                  />
                )}
              </>
            ),
            disabled: isTag || isLabelTag || isOther,
          };
        case fos.EntryKind.GROUP:
          const isTags = entry.name === "tags";
          const isLabelTags = entry.name === "label tags";

          return {
            children:
              isTags || isLabelTags ? (
                <Entries.TagGroup
                  entryKey={key}
                  tagKey={
                    isLabelTags
                      ? fos.State.TagKey.LABEL
                      : fos.State.TagKey.SAMPLE
                  }
                  modal={true}
                  key={key}
                  trigger={trigger}
                />
              ) : (
                <Entries.PathGroup
                  entryKey={key}
                  name={entry.name}
                  modal={true}
                  key={key}
                  trigger={trigger}
                />
              ),
            disabled: false,
          };
        case fos.EntryKind.EMPTY:
          return {
            children: (
              <Entries.Empty
                text={
                  group === "tags"
                    ? tagText.sample
                    : group === "label tags"
                    ? tagText.label
                    : "No fields"
                }
                key={key}
              />
            ),
            disabled: true,
          };
        case fos.EntryKind.INPUT:
          return {
            children: <Entries.Filter modal={true} key={key} />,
            disabled: true,
          };
        default:
          throw new Error("invalid entry");
      }
    },
    [tagText]
  );

  const screen = useRecoilValue(fos.fullscreen)
    ? { width: "100%", height: "100%" }
    : { width: "95%", height: "90%", borderRadius: "3px" };
  const wrapperRef = useRef();
  const queryRef = useRecoilValue(fos.paginateGroupQueryRef);
  const isGroupMode = useRecoilValue(isGroup) && queryRef;
  const isPinnedMode = useRecoilValue(isPinned);
<<<<<<< HEAD
=======

  const lookerEl = (
    <Looker
      key={`modal-${sampleSrc}`}
      lookerRef={lookerRef}
      onSelectLabel={onSelectLabel}
      onClose={clearModal}
      onPrevious={index > 0 ? () => getIndex(index - 1) : undefined}
      onNext={() => getIndex(index + 1)}
      style={{ flex: 1 }}
      isGroupMainView={isGroupMode}
    />
  );
  const dataset = useRecoilValue(fos.dataset);
  const slice = _.get(
    data.sample,
    [dataset.groupField, "name"].join("."),
    null
  );
>>>>>>> 84ca9cea

  return ReactDOM.createPortal(
    <ModalWrapper
      ref={wrapperRef}
      key={0}
      onClick={(event) => event.target === wrapperRef.current && clearModal()}
    >
      <Container style={{ ...screen, zIndex: 10001 }}>
        <ContentColumn>
<<<<<<< HEAD
          <SidebarSourceSelector id="main">
            <Looker
              key={`modal-${sampleSrc}`}
              lookerRef={lookerRef}
              onSelectLabel={onSelectLabel}
              onClose={clearModal}
              onPrevious={index > 0 ? () => getIndex(index - 1) : undefined}
              onNext={() => getIndex(index + 1)}
              style={{ flex: 1 }}
              isGroupMainView={isGroupMode}
            />
          </SidebarSourceSelector>
=======
          {isGroupMode ? (
            <SidebarSourceSelector
              id="main"
              slice={slice}
              groupMode={isGroupMode}
            >
              {lookerEl}
            </SidebarSourceSelector>
          ) : (
            lookerEl
          )}
>>>>>>> 84ca9cea
          {isGroupMode && <Group queryRef={queryRef} />}
        </ContentColumn>
        {isGroupMode && isPinnedMode && <PinnedLooker queryRef={queryRef} />}
        <Sidebar render={renderEntry} modal={true} />
      </Container>
    </ModalWrapper>,
    document.getElementById("modal")
  );
};

export default React.memo(SampleModal);<|MERGE_RESOLUTION|>--- conflicted
+++ resolved
@@ -2,7 +2,7 @@
 import ReactDOM from "react-dom";
 import { Controller } from "@react-spring/core";
 import styled from "styled-components";
-import { useRecoilValue, useRecoilTransaction_UNSTABLE } from "recoil";
+import { useRecoilValue } from "recoil";
 
 import { FrameLooker, ImageLooker, VideoLooker } from "@fiftyone/looker";
 
@@ -15,10 +15,8 @@
 import PinnedLooker from "./PinnedLooker/PinnedLooker";
 import { isGroup, isPinned } from "@fiftyone/state";
 import SidebarSourceSelector from "./SidebarSourceSelector";
-<<<<<<< HEAD
-=======
+
 import _ from "lodash";
->>>>>>> 84ca9cea
 
 const ModalWrapper = styled.div`
   position: fixed;
@@ -212,8 +210,6 @@
   const queryRef = useRecoilValue(fos.paginateGroupQueryRef);
   const isGroupMode = useRecoilValue(isGroup) && queryRef;
   const isPinnedMode = useRecoilValue(isPinned);
-<<<<<<< HEAD
-=======
 
   const lookerEl = (
     <Looker
@@ -233,7 +229,6 @@
     [dataset.groupField, "name"].join("."),
     null
   );
->>>>>>> 84ca9cea
 
   return ReactDOM.createPortal(
     <ModalWrapper
@@ -243,20 +238,6 @@
     >
       <Container style={{ ...screen, zIndex: 10001 }}>
         <ContentColumn>
-<<<<<<< HEAD
-          <SidebarSourceSelector id="main">
-            <Looker
-              key={`modal-${sampleSrc}`}
-              lookerRef={lookerRef}
-              onSelectLabel={onSelectLabel}
-              onClose={clearModal}
-              onPrevious={index > 0 ? () => getIndex(index - 1) : undefined}
-              onNext={() => getIndex(index + 1)}
-              style={{ flex: 1 }}
-              isGroupMainView={isGroupMode}
-            />
-          </SidebarSourceSelector>
-=======
           {isGroupMode ? (
             <SidebarSourceSelector
               id="main"
@@ -268,7 +249,7 @@
           ) : (
             lookerEl
           )}
->>>>>>> 84ca9cea
+
           {isGroupMode && <Group queryRef={queryRef} />}
         </ContentColumn>
         {isGroupMode && isPinnedMode && <PinnedLooker queryRef={queryRef} />}
