--- conflicted
+++ resolved
@@ -1,25 +1,10 @@
-<<<<<<< HEAD
 import { selector, selectorFamily } from "recoil";
-=======
-import {
-  atomFamily,
-  selector,
-  selectorFamily,
-  SerializableParam,
-} from "recoil";
->>>>>>> a71fa76b
 
 import socket, { handleId, isNotebook, http } from "../shared/connection";
-<<<<<<< HEAD
 import { packageMessage } from "../utils/socket";
 
 import * as atoms from "./atoms";
 import { State } from "./types";
-=======
-import { Coloring, createColorGenerator, getRGB, RGB } from "@fiftyone/looker";
-import { getColor } from "@fiftyone/looker/src/color";
-import { KeypointSkeleton } from "@fiftyone/looker/src/state";
->>>>>>> a71fa76b
 
 export const isModalActive = selector<boolean>({
   key: "isModalActive",
@@ -42,19 +27,9 @@
 export const deactivated = selector({
   key: "deactivated",
   get: ({ get }) => {
-<<<<<<< HEAD
     const activeHandle = get(atoms.stateDescription)?.activeHandle;
     if (isNotebook) {
       return handleId !== activeHandle && typeof activeHandle === "string";
-=======
-    const handle = handleId;
-
-    const activeHandle = get(atoms.stateDescription)?.active_handle;
-
-    const notebook = isNotebook;
-    if (notebook) {
-      return handle !== activeHandle && typeof activeHandle === "string";
->>>>>>> a71fa76b
     }
     return false;
   },
@@ -170,13 +145,11 @@
 
 export const appConfig = selector<State.Config>({
   key: "appConfig",
-<<<<<<< HEAD
-  get: ({ get }) => get(atoms.stateDescription)?.config,
-  cachePolicy_UNSTABLE: {
-    eviction: "most-recent",
-=======
   get: ({ get }) => {
     return get(atoms.stateDescription).config || {};
+  },
+  cachePolicy_UNSTABLE: {
+    eviction: "most-recent",
   },
 });
 
@@ -192,6 +165,9 @@
 
     return get(appConfig)[key];
   },
+  cachePolicy_UNSTABLE: {
+    eviction: "most-recent",
+  },
 });
 export const appConfigOption = atomFamily<any, { key: string; modal: boolean }>(
   {
@@ -209,6 +185,9 @@
     const seed = get(atoms.colorSeed(modal));
 
     return createColorGenerator(pool, seed);
+  },
+  cachePolicy_UNSTABLE: {
+    eviction: "most-recent",
   },
 });
 
@@ -229,7 +208,9 @@
         .fill(0)
         .map((_, i) => getColor(pool, seed, i)),
     };
->>>>>>> a71fa76b
+  },
+  cachePolicy_UNSTABLE: {
+    eviction: "most-recent",
   },
 });
 
