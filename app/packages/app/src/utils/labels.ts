export const VALID_OBJECT_TYPES = [
  "Detection",
  "Detections",
  "Keypoint",
  "Keypoints",
  "Polyline",
  "Polylines",
  "TemporalDetection",
  "TemporalDetections",
];

export const VALID_CLASS_TYPES = ["Classification", "Classifications"];
export const VALID_MASK_TYPES = ["Segmentation"];
export const VALID_LIST_TYPES = [
  "Classifications",
  "Detections",
  "Keypoints",
  "Polylines",
  "TemporalDetections",
];

export const PATCHES_FIELDS = ["Detections", "Polylines"];

<<<<<<< HEAD
export const CLIPS_SAMPLE_FIELDS = [
  "VideoClassification",
  "VideoClassifications",
];
=======
export const CLIPS_SAMPLE_FIELDS = ["TemporalDetection", "TemporalDetections"];
>>>>>>> e1e343d1
export const CLIPS_FRAME_FIELDS = [
  "Classifications",
  "Detections",
  "Keypoints",
  "Polylines",
];

export const VALID_LABEL_TYPES = [
  ...VALID_CLASS_TYPES,
  ...VALID_OBJECT_TYPES,
  ...VALID_MASK_TYPES,
];

export const HIDDEN_LABEL_ATTRS = {
  Classification: ["logits"],
  Detection: ["bounding_box", "attributes", "mask"],
  Polyline: ["points", "attributes"],
  Keypoint: ["points", "attributes"],
  Segmentation: ["mask"],
};

export const OBJECT_TYPES = [
  "Detection",
  "Detections",
  "Keypoints",
  "Keypoint",
  "Polylines",
  "Polyline",
];

export const FILTERABLE_TYPES = [
  "Classification",
  "Classifications",
  "Detection",
  "Detections",
  "Keypoints",
  "Keypoint",
  "Polylines",
  "Polyline",
  "TemporalDetection",
  "TemporalDetections",
];

export const CONFIDENCE_LABELS = [
  "Classification",
  "Classifications",
  "Detection",
  "Detections",
  "Keypoint",
  "Keypoints",
  "Polyline",
  "Polylines",
  "TemporalDetection",
  "TemporalDetections",
];

<<<<<<< HEAD
export const SUPPORT_LABELS = ["VideoClassification", "VideoClassifications"];
=======
export const SUPPORT_LABELS = ["TemporalDetection", "TemporalDetections"];
>>>>>>> e1e343d1

export const LABEL_LISTS = [
  "Classifications",
  "Detections",
  "Keypoints",
  "Polylines",
  "TemporalDetections",
];

export const UNSUPPORTED_IMAGE = ["TemporalDetection", "TemporalDetections"];

export const LABEL_LIST = {
  Classifications: "classifications",
  Detections: "detections",
  Keypoints: "keypoints",
  Polylines: "polylines",
  TemporalDetections: "detections",
};

export const AGGS = {
  BOUNDS: "Bounds",
  COUNT: "Count",
  COUNT_VALUES: "CountValues",
  DISTINCT: "Distinct",
};

export const BOOLEAN_FIELD = "fiftyone.core.fields.BooleanField";
export const DATE_TIME_FIELD = "fiftyone.core.fields.DateTimeField";
export const FLOAT_FIELD = "fiftyone.core.fields.FloatField";
export const FRAME_NUMBER_FIELD = "fiftyone.core.fields.FrameNumberField";
export const FRAME_SUPPORT_FIELD = "fiftyone.core.fields.FrameSupportField";
export const INT_FIELD = "fiftyone.core.fields.IntField";
export const OBJECT_ID_FIELD = "fiftyone.core.fields.ObjectIdField";
export const STRING_FIELD = "fiftyone.core.fields.StringField";
export const LIST_FIELD = "fiftyone.core.fields.ListField";

export const VALID_LIST_FIELDS = [FRAME_SUPPORT_FIELD, LIST_FIELD];

export const VALID_SCALAR_TYPES = [
  BOOLEAN_FIELD,
  DATE_TIME_FIELD,
  FLOAT_FIELD,
  FRAME_NUMBER_FIELD,
  FRAME_SUPPORT_FIELD,
  INT_FIELD,
  OBJECT_ID_FIELD,
  STRING_FIELD,
];

export const VALID_NUMERIC_TYPES = [
<<<<<<< HEAD
  DATE_TIME_FIELD,
=======
>>>>>>> e1e343d1
  FLOAT_FIELD,
  FRAME_NUMBER_FIELD,
  FRAME_SUPPORT_FIELD,
  INT_FIELD,
];

export const RESERVED_FIELDS = [
  "_id",
  "_rand",
  "_media_type",
  "metadata",
  "tags",
  "frames",
];
export const RESERVED_DETECTION_FIELDS = [
  "label",
  "index",
  "bounding_box",
  "confidence",
  "attributes",
  "mask",
  "target",
];

export const METADATA_FIELDS = [
  { name: "Size (bytes)", key: "size_bytes" },
  { name: "Type", key: "mime_type" },
  { name: "Media type", key: "_media_type" },
  {
    name: "Dimensions",
    value: (metadata) => {
      if (!isNaN(metadata.width) && !isNaN(metadata.height)) {
        return `${metadata.width} x ${metadata.height}`;
      }
    },
  },
  { name: "Channels", key: "num_channels" },
];

export const stringify = (value) => {
  if (typeof value == "number") {
    value = Number(value.toFixed(3));
  }
  return String(value);
};

export const labelTypeHasColor = (labelType) => {
  return !VALID_MASK_TYPES.includes(labelType);
};

export const labelTypeIsFilterable = (labelType) => {
  return FILTERABLE_TYPES.includes(labelType);
};

export const getLabelText = (label) => {
  if (
    !label._cls ||
    !(
      VALID_LABEL_TYPES.includes(label._cls) ||
      VALID_SCALAR_TYPES.includes(label._cls)
    ) ||
    VALID_OBJECT_TYPES.includes(label._cls)
  ) {
    return undefined;
  }
  let value = undefined;
  for (const prop of ["label", "value"]) {
    if (label.hasOwnProperty(prop)) {
      value = label[prop];
      break;
    }
  }
  if (value === undefined) {
    return undefined;
  }
  return stringify(value);
};

export const formatMetadata = (metadata) => {
  if (!metadata) {
    return [];
  }
  return METADATA_FIELDS.map((field) => ({
    name: field.name,
    value: field.value ? field.value(metadata) : metadata[field.key],
  })).filter(({ value }) => value !== undefined);
};

export function makeLabelNameGroups(fieldSchema, labelNames, labelTypes) {
  const labelNameGroups = {
    labels: [],
    scalars: [],
    unsupported: [],
  };

  for (let i = 0; i < labelNames.length; i++) {
    const name = labelNames[i];
    const type = labelTypes[i];
    if (VALID_LABEL_TYPES.includes(type)) {
      labelNameGroups.labels.push({ name, type });
    }
  }
  for (const field in fieldSchema) {
    if (RESERVED_FIELDS.includes(field)) {
      continue;
    } else if (labelNames.includes(field)) {
      continue;
    } else if (VALID_SCALAR_TYPES.includes(fieldSchema[field].ftype)) {
      labelNameGroups.scalars.push({ name: field });
    } else {
      labelNameGroups.unsupported.push({ name: field });
    }
  }
  return labelNameGroups;
}

export type Attrs = {
  [name: string]: {
    name: string;
    value: string;
  };
};

const _formatAttributes = (obj) =>
  Object.fromEntries(
    Object.entries(obj)
      .filter(
        ([key, value]) =>
          !key.startsWith("_") &&
          !RESERVED_DETECTION_FIELDS.includes(key) &&
          ["string", "number", "boolean"].includes(typeof value)
      )
      .map(([key, value]) => [key, stringify(value)])
  );

export const getDetectionAttributes = (detection: object): Attrs => {
  return {
    ..._formatAttributes(detection),
    ..._formatAttributes(
      Object.fromEntries(
        Object.entries(detection.attributes).map(([key, value]) => [
          key,
          value.value,
        ])
      )
    ),
  };
};<|MERGE_RESOLUTION|>--- conflicted
+++ resolved
@@ -21,14 +21,7 @@
 
 export const PATCHES_FIELDS = ["Detections", "Polylines"];
 
-<<<<<<< HEAD
-export const CLIPS_SAMPLE_FIELDS = [
-  "VideoClassification",
-  "VideoClassifications",
-];
-=======
 export const CLIPS_SAMPLE_FIELDS = ["TemporalDetection", "TemporalDetections"];
->>>>>>> e1e343d1
 export const CLIPS_FRAME_FIELDS = [
   "Classifications",
   "Detections",
@@ -85,11 +78,7 @@
   "TemporalDetections",
 ];
 
-<<<<<<< HEAD
-export const SUPPORT_LABELS = ["VideoClassification", "VideoClassifications"];
-=======
 export const SUPPORT_LABELS = ["TemporalDetection", "TemporalDetections"];
->>>>>>> e1e343d1
 
 export const LABEL_LISTS = [
   "Classifications",
@@ -140,10 +129,7 @@
 ];
 
 export const VALID_NUMERIC_TYPES = [
-<<<<<<< HEAD
   DATE_TIME_FIELD,
-=======
->>>>>>> e1e343d1
   FLOAT_FIELD,
   FRAME_NUMBER_FIELD,
   FRAME_SUPPORT_FIELD,
